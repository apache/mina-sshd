<project xmlns="http://maven.apache.org/POM/4.0.0" xmlns:xsi="http://www.w3.org/2001/XMLSchema-instance" xsi:schemaLocation="http://maven.apache.org/POM/4.0.0 http://maven.apache.org/maven-v4_0_0.xsd">
    <!--

        Licensed to the Apache Software Foundation (ASF) under one or more
        contributor license agreements. See the NOTICE file distributed with
        this work for additional information regarding copyright ownership.
        The ASF licenses this file to You under the Apache License, Version 2.0
        (the "License"); you may not use this file except in compliance with
        the License. You may obtain a copy of the License at

           http://www.apache.org/licenses/LICENSE-2.0

        Unless required by applicable law or agreed to in writing, software
        distributed under the License is distributed on an "AS IS" BASIS,
        WITHOUT WARRANTIES OR CONDITIONS OF ANY KIND, either express or implied.
        See the License for the specific language governing permissions and
        limitations under the License.
    -->

    <modelVersion>4.0.0</modelVersion>

    <parent>
        <groupId>org.apache</groupId>
        <artifactId>apache</artifactId>
        <version>35</version>
    </parent>

    <groupId>org.apache.sshd</groupId>
    <artifactId>sshd</artifactId>
    <version>3.0.0-SNAPSHOT</version>
    <name>Apache Mina SSHD</name>
    <packaging>pom</packaging>
    <inceptionYear>2008</inceptionYear>

    <mailingLists>
        <mailingList>
            <name>Users mailing list</name>
            <subscribe>users-subscribe@mina.apache.org</subscribe>
            <unsubscribe>users-unsubscribe@mina.apache.org</unsubscribe>
            <post>users@mina.apache.org</post>
            <archive>https://mail-archives.apache.org/mod_mbox/mina-users/</archive>
        </mailingList>
        <mailingList>
            <name>MINA Development mailing list</name>
            <subscribe>dev-subscribe@mina.apache.org</subscribe>
            <unsubscribe>dev-unsubscribe@mina.apache.org</unsubscribe>
            <post>dev@mina.apache.org</post>
            <archive>https://mail-archives.apache.org/mod_mbox/mina-dev/</archive>
            <otherArchives>
                <otherArchive>https://www.nabble.com/Apache-MINA-f16868.html</otherArchive>
            </otherArchives>
        </mailingList>
        <mailingList>
            <name>MINA Commit mailing list</name>
            <subscribe>commits-subscribe@mina.apache.org</subscribe>
            <unsubscribe>commits-unsubscribe@mina.apache.org</unsubscribe>
            <archive>https://mail-archives.apache.org/mod_mbox/mina-commits/</archive>
        </mailingList>
    </mailingLists>

    <issueManagement>
        <system>GitHub</system>
        <url>https://github.com/apache/mina-sshd/issues</url>
    </issueManagement>

    <scm>
        <connection>scm:git:https://gitbox.apache.org/repos/asf/mina-sshd.git</connection>
        <developerConnection>scm:git:https://gitbox.apache.org/repos/asf/mina-sshd.git</developerConnection>
        <url>https://github.com/apache/mina-sshd/tree/${project.scm.tag}</url>
        <tag>dev_3.0</tag>
    </scm>

    <properties>
        <japicmp-sshd-last-release>2.16.0</japicmp-sshd-last-release>
        <minimalJavaBuildVersion>24</minimalJavaBuildVersion>
        <surefireJdk>[${minimalJavaBuildVersion},)</surefireJdk>
        <minimalMavenBuildVersion>3.9.8</minimalMavenBuildVersion>

        <format.impsort.action>sort</format.impsort.action>
        <format.formatter.action>format</format.formatter.action>


        <project.build.sourceEncoding>UTF-8</project.build.sourceEncoding>
        <project.build.outputTimestamp>2025-08-29T21:59:28Z</project.build.outputTimestamp>

        <java.sdk.version>8</java.sdk.version>
        <javac.release>${java.sdk.version}</javac.release>
        <maven.compiler.release>${java.sdk.version}</maven.compiler.release>
        <ant.version>1.10.15</ant.version>
        <build-helper-maven-plugin.version>3.6.1</build-helper-maven-plugin.version>

        <required.java.version>[${java.sdk.version},)</required.java.version>

        <groovy.version>4.0.17</groovy.version>
        <bouncycastle.version>1.82</bouncycastle.version>
            <!-- NOTE: upgrading slf4j beyond this version causes

            Execution verify-style of goal org.apache.maven.plugins:maven-checkstyle-plugin:3.1.2:check failed.: NullPointerException
            -->
        <slf4j.version>1.7.36</slf4j.version>
        <slf4j.upper.bound>3</slf4j.upper.bound>
            <!-- logback >= 1.4 requires Java 11, and logback >= 1.3 requires slf4j-api >= 2.0 -->
        <logback.version>1.2.13</logback.version>
        <spring.version>5.3.39</spring.version>
            <!-- NOTE: upgrading jGit to 6.x requires Java 11 -->
        <jgit.version>5.13.3.202401111512-r</jgit.version>
            <!-- mockito 5.0 requires Java 11. -->
        <mockito.version>4.11.0</mockito.version>
        <testcontainers.version>1.21.3</testcontainers.version>
        <grpc.version>1.75.0</grpc.version> <!-- Used only in tests -->

        <maven.archiver.version>3.6.4</maven.archiver.version>
        <plexus.archiver.version>4.10.1</plexus.archiver.version>
        <!-- See https://pmd.github.io/ for available latest version -->
        <pmd.version>7.17.0</pmd.version>
        <japicmp.version>0.23.1</japicmp.version>
        <sshd.tests.timeout.factor>1.0</sshd.tests.timeout.factor>
        <sshd.tests.rerun.count>2</sshd.tests.rerun.count>

        <dependency.download.silent>true</dependency.download.silent>
        <bnd.extraImports />
        <github.actor />
        <github.token />
    </properties>

    <profiles>
        <profile>
            <id>format-check</id>
            <properties>
                <format.impsort.action>check</format.impsort.action>
                <format.formatter.action>validate</format.formatter.action>
            </properties>
        </profile>

        <profile>
            <id>toolchains</id>
            <activation>
                <property>
                    <name>surefireJdk</name>
                </property>
            </activation>
            <build>
                <plugins>
                    <plugin>
                        <groupId>org.apache.maven.plugins</groupId>
                        <artifactId>maven-surefire-plugin</artifactId>
                        <configuration>
                            <jdkToolchain>
                                <version>${surefireJdk}</version>
                            </jdkToolchain>
                        </configuration>
                    </plugin>
                </plugins>
            </build>
        </profile>

        <profile>
            <id>ci</id>
            <properties>
                <sshd.tests.timeout.factor>4.0</sshd.tests.timeout.factor>
                <sshd.tests.rerun.count>4</sshd.tests.rerun.count>
            </properties>
        </profile>

        <profile>
            <id>quick</id>
            <properties>
                <skipTests>true</skipTests>
                <maven.javadoc.skip>true</maven.javadoc.skip>
            </properties>
        </profile>

        <profile>
            <id>findbugs</id>
            <build>
                <plugins>
                    <plugin>
                        <groupId>org.codehaus.mojo</groupId>
                        <artifactId>findbugs-maven-plugin</artifactId>
                        <configuration>
                            <xmlOutput>true</xmlOutput>
                            <fork>false</fork>
                            <includeTests>true</includeTests>
                            <includeFilterFile>${workspace.root.dir}${file.separator}sshd-findbugs.xml</includeFilterFile>
                        </configuration>
                        <executions>
                            <execution>
                                <id>run-findbugs</id>
                                <!-- Note: phase must be AFTER detection of workspace root dir -->
                                <phase>compile</phase>
                                <goals>
                                    <goal>check</goal>
                                </goals>
                            </execution>
                        </executions>
                    </plugin>
                </plugins>
            </build>
        </profile>

        <profile>
                <!-- mvn -Powasp verify

                    NOTE: recommend also

                    * Activating 'quick' profile
                    * Skip PMD, checkstyle, formatting, assembly, etc.

                mvn -Powasp,quick -Danimal.sniffer.skip=true -Drat.skip=true -Dpmd.skip=true -Dcheckstyle.skip=true -Dassembly.skipAssembly=true -Dformatter.skip=true -Dimpsort.skip=true verify

                -->
            <id>owasp</id>
            <build>
                <plugins>
                    <plugin>
                        <groupId>org.owasp</groupId>
                        <artifactId>dependency-check-maven</artifactId>
                        <version>12.1.6</version>
                            <!-- see https://jeremylong.github.io/DependencyCheck/dependency-check-maven/configuration.html -->
                        <configuration>
                                <!-- see https://github.com/jeremylong/DependencyCheck/issues/1394 -->
                            <retireJsAnalyzerEnabled>false</retireJsAnalyzerEnabled>
                            <suppressionFiles>
                                 <suppressionFile>${workspace.root.dir}${file.separator}sshd-owasp-suppressions.xml</suppressionFile>
                            </suppressionFiles>
                                <!-- Not much we can do about system scope - e.g, JDK 'tools.jar' (nor do we use it) -->
                            <skipSystemScope>true</skipSystemScope>
                                <!-- We do not disseminate the test code nor do we expect it to be used in production sites -->
                            <skipTestScope>true</skipTestScope>
                                <!-- We currently don't have any .NET assemblies -->
                            <assemblyAnalyzerEnabled>false</assemblyAnalyzerEnabled>
                            <nuspecAnalyzerEnabled>false</nuspecAnalyzerEnabled>
                                <!-- We take care of such checks manually/periodically -->
                            <versionCheckEnabled>false</versionCheckEnabled>
                        </configuration>
                        <executions>
                           <execution>
                                <id>run-owasp-dependency-check</id>
                                <!-- Note: phase must be AFTER detection of workspace root dir -->
                                <goals>
                                    <goal>check</goal>
                                </goals>
                            </execution>
                        </executions>
                    </plugin>
                </plugins>
            </build>
        </profile>

        <profile>
            <id>javac-errorprone</id>
            <build>
                <plugins>
                    <plugin>
                        <groupId>org.apache.maven.plugins</groupId>
                        <artifactId>maven-compiler-plugin</artifactId>
                        <configuration>
                            <compilerId>javac-with-errorprone</compilerId>
                            <forceJavacCompilerUse>true</forceJavacCompilerUse>
                            <showWarnings>true</showWarnings>
                        </configuration>
                        <dependencies>
                            <dependency>
                                <groupId>org.codehaus.plexus</groupId>
                                <artifactId>plexus-compiler-javac-errorprone</artifactId>
                                <version>2.15.0</version>
                            </dependency>
                            <!-- override plexus-compiler-javac-errorprone's dependency on Error Prone with the latest version -->
                            <dependency>
                                <groupId>com.google.errorprone</groupId>
                                <artifactId>error_prone_core</artifactId>
<<<<<<< HEAD
                                <version>2.41.0</version>
=======
                	            <version>2.42.0</version>
>>>>>>> 22b9b07d
                            </dependency>
                        </dependencies>
                    </plugin>
                 </plugins>
            </build>
        </profile>

        <profile>
            <id>only-eclipse</id>
            <activation>
                <property>
                    <name>m2e.version</name>
                </property>
            </activation>
            <build>
                <pluginManagement>
                    <plugins>
                        <!--This plugin's configuration is used to store Eclipse
                            m2e settings only and overcome integration problems.
                            It has no influence on the Maven build itself. -->
                        <plugin>
                            <groupId>org.eclipse.m2e</groupId>
                            <artifactId>lifecycle-mapping</artifactId>
                            <version>1.0.0</version>
                            <configuration>
                                <lifecycleMappingMetadata>
                                    <pluginExecutions>
                                        <pluginExecution>
                                            <pluginExecutionFilter>
                                                <groupId>org.apache.maven.plugins</groupId>
                                                <artifactId>maven-dependency-plugin</artifactId>
                                                <versionRange>[1.0,)</versionRange>
                                                <goals>
                                                    <goal>copy</goal>
                                                    <goal>copy-dependencies</goal>
                                                </goals>
                                            </pluginExecutionFilter>
                                            <action>
                                                <execute />
                                            </action>
                                        </pluginExecution>
                                        <pluginExecution>
                                            <pluginExecutionFilter>
                                                <groupId>org.apache.rat</groupId>
                                                <artifactId>apache-rat-plugin</artifactId>
                                                <versionRange>[0.1,)</versionRange>
                                                <goals>
                                                    <goal>check</goal>
                                                </goals>
                                            </pluginExecutionFilter>
                                            <action>
                                                <execute />
                                            </action>
                                        </pluginExecution>
                                        <pluginExecution>
                                            <pluginExecutionFilter>
                                                <groupId>org.apache.maven.plugins</groupId>
                                                <artifactId>maven-checkstyle-plugin</artifactId>
                                                <versionRange>[1.0,)</versionRange>
                                                <goals>
                                                    <goal>check</goal>
                                                </goals>
                                            </pluginExecutionFilter>
                                            <action>
                                                <ignore />
                                            </action>
                                        </pluginExecution>
                                        <pluginExecution>
                                            <pluginExecutionFilter>
                                                <groupId>org.apache.maven.plugins</groupId>
                                                <artifactId>maven-pmd-plugin</artifactId>
                                                <versionRange>[3.9.0,)</versionRange>
                                                <goals>
                                                    <goal>check</goal>
                                                </goals>
                                            </pluginExecutionFilter>
                                            <action>
                                                <ignore />
                                            </action>
                                        </pluginExecution>
                                        <pluginExecution>
                                            <pluginExecutionFilter>
                                                <groupId>org.apache.felix</groupId>
                                                <artifactId>maven-bundle-plugin</artifactId>
                                                <versionRange>[1.0,)</versionRange>
                                                <goals>
                                                    <goal>manifest</goal>
                                                </goals>
                                            </pluginExecutionFilter>
                                            <action>
                                                <execute />
                                            </action>
                                        </pluginExecution>
                                        <pluginExecution>
                                            <pluginExecutionFilter>
                                                <groupId>org.apache.maven.plugins</groupId>
                                                <artifactId>maven-antrun-plugin</artifactId>
                                                <versionRange>[1.8,)</versionRange>
                                                <goals>
                                                    <goal>run</goal>
                                                </goals>
                                            </pluginExecutionFilter>
                                            <action>
                                                <execute />
                                            </action>
                                        </pluginExecution>
                                    </pluginExecutions>
                                </lifecycleMappingMetadata>
                            </configuration>
                        </plugin>
                    </plugins>
                </pluginManagement>
            </build>
        </profile>

        <profile>
            <id>japicmp</id>
            <build>
                <plugins>
                    <plugin>
                        <groupId>com.github.siom79.japicmp</groupId>
                        <artifactId>japicmp-maven-plugin</artifactId>
                        <version>${japicmp.version}</version>
                        <configuration>
                            <oldVersion>
                                <dependency>
                                    <groupId>${project.groupId}</groupId>
                                    <artifactId>${project.artifactId}</artifactId>
                                    <version>${japicmp-sshd-last-release}</version>
                                </dependency>
                            </oldVersion>
                            <newVersion>
                                <file>
                                    <path>${project.build.directory}/${project.artifactId}-${project.version}.jar</path>
                                </file>
                            </newVersion>
                            <parameter>
                                <onlyModified>true</onlyModified>
                                <accessModifier>protected</accessModifier>
                                <breakBuildOnModifications>false</breakBuildOnModifications>
                                <breakBuildOnBinaryIncompatibleModifications>false</breakBuildOnBinaryIncompatibleModifications>
                                <onlyBinaryIncompatible>false</onlyBinaryIncompatible>
                                <includeSynthetic>false</includeSynthetic>
                                <ignoreMissingClasses>true</ignoreMissingClasses>
                                <skipHtmlReport>true</skipHtmlReport>
                                <skipXmlReport>true</skipXmlReport>
                                <skipDiffReport>true</skipDiffReport>
                                <reportLinkName>japicmp-${project.artifactId}</reportLinkName>
                                <markdownTitle>Compatibility Report for ${project.artifactId}</markdownTitle>
                            </parameter>
                        </configuration>
                        <executions>
                            <execution>
                                <id>japicmp-${project.artifactId}</id>
                                <phase>verify</phase>
                                <goals>
                                    <goal>cmp</goal>
                                </goals>
                            </execution>
                        </executions>
                    </plugin>
                </plugins>
            </build>
        </profile>
    </profiles>

    <dependencyManagement>
        <dependencies>
            <dependency>
                <groupId>org.apache.groovy</groupId>
                <artifactId>groovy</artifactId>
                <version>${groovy.version}</version>
            </dependency>
            <dependency>
                <groupId>org.apache.groovy</groupId>
                <artifactId>groovy-ant</artifactId>
                <version>${groovy.version}</version>
                <exclusions>
                    <exclusion> <!-- replaced by ant-junit4 -->
                        <groupId>org.apache.ant</groupId>
                        <artifactId>ant-junit</artifactId>
                    </exclusion>
                </exclusions>
            </dependency>

            <dependency>
                <groupId>org.apache.mina</groupId>
                <artifactId>mina-core</artifactId>
                <version>2.0.27</version>
            </dependency>
            <dependency>
                <groupId>tomcat</groupId>
                <artifactId>tomcat-apr</artifactId>
                <version>5.5.23</version>
            </dependency>

            <dependency>
                <groupId>net.i2p.crypto</groupId>
                <artifactId>eddsa</artifactId>
                <version>0.3.0</version>
            </dependency>

            <dependency>
                <groupId>org.bouncycastle</groupId>
                <artifactId>bcpg-jdk18on</artifactId>
                <version>${bouncycastle.version}</version>
            </dependency>
            <dependency>
                <groupId>org.bouncycastle</groupId>
                <artifactId>bcpkix-jdk18on</artifactId>
                <version>${bouncycastle.version}</version>
            </dependency>
            <dependency>
                <groupId>org.bouncycastle</groupId>
                <artifactId>bcprov-jdk18on</artifactId>
                <version>${bouncycastle.version}</version>
            </dependency>
            <dependency>
                <groupId>org.bouncycastle</groupId>
                <artifactId>bcutil-jdk18on</artifactId>
                <version>${bouncycastle.version}</version>
            </dependency>

            <dependency>
                <groupId>org.slf4j</groupId>
                <artifactId>slf4j-api</artifactId>
                <version>${slf4j.version}</version>
            </dependency>
            <dependency>
                <groupId>org.slf4j</groupId>
                <artifactId>jcl-over-slf4j</artifactId>
                <version>${slf4j.version}</version>
            </dependency>
            <dependency>
                <groupId>org.slf4j</groupId>
                <artifactId>jul-to-slf4j</artifactId>
                <version>${slf4j.version}</version>
            </dependency>
            <dependency>
                <groupId>org.slf4j</groupId>
                <artifactId>slf4j-jdk14</artifactId>
                <version>${slf4j.version}</version>
            </dependency>
            <dependency>
                <groupId>org.slf4j</groupId>
                <artifactId>slf4j-simple</artifactId>
                <version>${slf4j.version}</version>
            </dependency>

            <dependency>
                <groupId>ch.qos.logback</groupId>
                <artifactId>logback-core</artifactId>
                <version>${logback.version}</version>
            </dependency>

            <dependency>
                <groupId>ch.qos.logback</groupId>
                <artifactId>logback-classic</artifactId>
                <version>${logback.version}</version>
            </dependency>

            <dependency>
                <groupId>com.github.mwiede</groupId>
                <artifactId>jsch</artifactId>
                <version>2.27.3</version>
            </dependency>

            <dependency>
                <groupId>org.springframework</groupId>
                <artifactId>spring-core</artifactId>
                <version>${spring.version}</version>
                <exclusions>
                        <!-- We use jcl-over-slf4j -->
                    <exclusion>
                        <groupId>org.springframework</groupId>
                        <artifactId>spring-jcl</artifactId>
                    </exclusion>
                </exclusions>
            </dependency>
            <dependency>
                <groupId>org.springframework</groupId>
                <artifactId>spring-framework-bom</artifactId>
                <version>${spring.version}</version>
                <type>pom</type>
                <scope>import</scope>
            </dependency>

            <dependency>
                <groupId>commons-httpclient</groupId>
                <artifactId>commons-httpclient</artifactId>
                <version>3.1</version>
                <exclusions>
                    <exclusion>    <!-- we are using jcl-over-slf4j -->
                        <groupId>commons-logging</groupId>
                        <artifactId>commons-logging</artifactId>
                    </exclusion>
                </exclusions>
            </dependency>
            <dependency>
                <groupId>org.apache.httpcomponents</groupId>
                <artifactId>httpclient</artifactId>
                <version>4.5.14</version>
                <exclusions>
                    <exclusion>    <!-- we are using jcl-over-slf4j -->
                        <groupId>commons-logging</groupId>
                        <artifactId>commons-logging</artifactId>
                    </exclusion>
                </exclusions>
            </dependency>
            <dependency>
                <groupId>org.apache.httpcomponents</groupId>
                <artifactId>httpcore</artifactId>
                <version>4.4.16</version>
            </dependency>
            <dependency>
                <groupId>ch.ethz.ganymed</groupId>
                <artifactId>ganymed-ssh2</artifactId>
                <version>262</version>
            </dependency>

            <dependency>
                <groupId>org.eclipse.jgit</groupId>
                <artifactId>org.eclipse.jgit</artifactId>
                <version>${jgit.version}</version>
            </dependency>
            <dependency>
                <groupId>org.eclipse.jgit</groupId>
                <artifactId>org.eclipse.jgit.ssh.apache</artifactId>
                <version>${jgit.version}</version>
                    <!-- Do not include ourselves -->
                <exclusions>
                    <exclusion>
                        <groupId>org.apache.sshd</groupId>
                        <artifactId>sshd-core</artifactId>
                    </exclusion>
                    <exclusion>
                        <groupId>org.apache.sshd</groupId>
                        <artifactId>sshd-sftp</artifactId>
                    </exclusion>
                </exclusions>
            </dependency>
            <dependency>
                <groupId>org.eclipse.jgit</groupId>
                <artifactId>org.eclipse.jgit.pgm</artifactId>
                <version>${jgit.version}</version>
                    <!-- We provide our own slf4j logging - needed for tests only -->
                <exclusions>
                    <exclusion>
                      <groupId>org.slf4j</groupId>
                      <artifactId>slf4j-log4j12</artifactId>
                    </exclusion>

                    <exclusion>
                      <groupId>log4j</groupId>
                      <artifactId>log4j</artifactId>
                    </exclusion>
                </exclusions>
            </dependency>

            <dependency>
                <groupId>org.apache.servicemix.bundles</groupId>
                <artifactId>org.apache.servicemix.bundles.not-yet-commons-ssl</artifactId>
                <version>0.3.11_1</version>
            </dependency>
            <dependency>
                <groupId>org.junit.jupiter</groupId>
                <artifactId>junit-jupiter</artifactId>
                <version>5.13.4</version>
            </dependency>
            <dependency>
                <groupId>org.mockito</groupId>
                <artifactId>mockito-core</artifactId>
                <version>${mockito.version}</version>
            </dependency>
            <dependency>
                <groupId>org.mockito</groupId>
                <artifactId>mockito-junit-jupiter</artifactId>
                <version>${mockito.version}</version>
            </dependency>

            <dependency>
                <groupId>org.testcontainers</groupId>
                <artifactId>testcontainers-bom</artifactId>
                <type>pom</type>
                <version>${testcontainers.version}</version>
                <scope>import</scope>
            </dependency>

        </dependencies>
    </dependencyManagement>

        <!-- Common dependencies for all projects -->
    <dependencies>
        <dependency>
            <groupId>org.slf4j</groupId>
            <artifactId>slf4j-api</artifactId>
        </dependency>
            <!-- Just in case any of our dependencies uses JCL -->
        <dependency>
            <groupId>org.slf4j</groupId>
            <artifactId>jcl-over-slf4j</artifactId>
        </dependency>

            <!-- Test dependencies -->
        <dependency>
            <groupId>org.slf4j</groupId>
            <artifactId>jul-to-slf4j</artifactId>
            <scope>test</scope>
        </dependency>
        <dependency>
            <groupId>ch.qos.logback</groupId>
            <artifactId>logback-core</artifactId>
            <scope>test</scope>
        </dependency>
        <dependency>
            <groupId>ch.qos.logback</groupId>
            <artifactId>logback-classic</artifactId>
            <scope>test</scope>
        </dependency>
        <dependency>
            <groupId>org.mockito</groupId>
            <artifactId>mockito-core</artifactId>
            <scope>test</scope>
        </dependency>
     </dependencies>

    <build>
        <pluginManagement>
            <plugins>
                <plugin>
                    <groupId>org.codehaus.mojo</groupId>
                    <artifactId>build-helper-maven-plugin</artifactId>
                    <version>${build-helper-maven-plugin.version}</version>
                </plugin>
                <plugin>
                    <groupId>org.apache.rat</groupId>
                    <artifactId>apache-rat-plugin</artifactId>
                    <configuration>
                        <consoleOutput>true</consoleOutput>
                        <excludes>
                            <exclude>.asf.yaml</exclude>
                            <exclude>*.md</exclude>
                            <exclude>.github/**</exclude>
                            <exclude>docs/**</exclude>
                            <exclude>sshd-sources/**</exclude>
                            <exclude>src/test/resources/**</exclude>
                            <exclude>src/main/resources/org/apache/sshd/benchmarks/**</exclude>
                            <exclude>src/main/java/org/apache/sshd/benchmarks/**/*.md</exclude>
                            <exclude>**/stty-output-*.txt</exclude>
                            <exclude>**/target/**</exclude>
                            <!-- formatter plugin cache folder -->
                            <exclude>**/.cache/**</exclude>
                            <exclude>*checkstyle*</exclude>
                            <exclude>*findbugs*</exclude>
                            <exclude>*suppressions*</exclude>
                            <exclude>**/big-msg.txt</exclude>
                            <!-- Special files imported from another project that we want to keep as-is -->
                            <exclude>**/BCrypt.java</exclude>
                            <exclude>LICENSE*</exclude>
                            <exclude>NOTICE*</exclude>
                            <exclude>security.txt</exclude>
                                <!-- IDE files -->
                            <exclude>*pmd*</exclude>
                            <exclude>*.ser</exclude>
                            <exclude>*.iml</exclude>
                            <exclude>.metadata/**</exclude>
                            <exclude>.recommenders/**</exclude>
                            <exclude>RemoteSystemsTempFiles/**</exclude>
                            <exclude>**/licenses/*.txt</exclude>
                            <exclude>.project</exclude>
                            <exclude>.classpath</exclude>
                            <exclude>.springBeans</exclude>
                            <exclude>.pydevproject</exclude>
                            <exclude>*.pyc</exclude>
                            <exclude>.settings/**</exclude>
                            <exclude>.repository/**</exclude>
                            <exclude>.gitignore</exclude>
                            <exclude>.gitattributes</exclude>
                            <exclude>.git/**</exclude>
                            <exclude>.attach_pid*</exclude>
                        </excludes>
                    </configuration>
                </plugin>
                <plugin>
                    <groupId>org.apache.maven.plugins</groupId>
                    <artifactId>maven-scm-plugin</artifactId>
                    <dependencies>
                        <dependency>
                            <groupId>org.apache.maven.scm</groupId>
                            <artifactId>maven-scm-provider-gitexe</artifactId>
                            <version>${version.maven-scm-plugin}</version>
                        </dependency>
                        <dependency>
                            <groupId>org.apache.maven.scm</groupId>
                            <artifactId>maven-scm-provider-svnexe</artifactId>
                            <version>${version.maven-scm-plugin}</version>
                        </dependency>
                    </dependencies>
                </plugin>
                <plugin>
                    <groupId>org.apache.maven.plugins</groupId>
                    <artifactId>maven-release-plugin</artifactId>
                    <configuration>
                        <autoVersionSubmodules>true</autoVersionSubmodules>
                    </configuration>
                </plugin>
                <plugin>
                    <groupId>org.apache.maven.plugins</groupId>
                    <artifactId>maven-source-plugin</artifactId>
                    <dependencies>
                        <dependency>
                            <groupId>org.apache.maven</groupId>
                            <artifactId>maven-archiver</artifactId>
                            <version>${maven.archiver.version}</version>
                        </dependency>
                        <dependency>
                            <groupId>org.codehaus.plexus</groupId>
                            <artifactId>plexus-archiver</artifactId>
                            <version>${plexus.archiver.version}</version>
                        </dependency>
                    </dependencies>
                </plugin>
                <plugin>
                    <groupId>org.apache.maven.plugins</groupId>
                    <artifactId>maven-resources-plugin</artifactId>
                    <configuration>
                            <!-- see https://maven.apache.org/plugins/maven-resources-plugin/examples/filtering-properties-files.html -->
                        <propertiesEncoding>ISO-8859-1</propertiesEncoding>
                    </configuration>
                </plugin>
                <plugin>
                    <groupId>org.apache.maven.plugins</groupId>
                    <artifactId>maven-javadoc-plugin</artifactId>
                    <configuration>
                        <additionalOptions>-Xdoclint:-missing</additionalOptions>
                        <encoding>${project.build.sourceEncoding}</encoding>
                        <quiet>true</quiet>
                        <links>
                            <link>http://docs.oracle.com/javase/${java.sdk.version}/docs/api</link>
                        </links>
                    </configuration>
                    <dependencies>
                        <dependency>
                            <groupId>org.apache.maven</groupId>
                            <artifactId>maven-archiver</artifactId>
                            <version>${maven.archiver.version}</version>
                        </dependency>
                        <dependency>
                            <groupId>org.codehaus.plexus</groupId>
                            <artifactId>plexus-archiver</artifactId>
                            <version>${plexus.archiver.version}</version>
                        </dependency>
                    </dependencies>
                </plugin>
                <plugin>
                    <groupId>org.apache.maven.plugins</groupId>
                    <artifactId>maven-checkstyle-plugin</artifactId>
                    <version>3.6.0</version>
                    <configuration>
                        <logViolationsToConsole>true</logViolationsToConsole>
                        <includeTestSourceDirectory>true</includeTestSourceDirectory>
                        <resourceExcludes>**/*.properties</resourceExcludes>
                    </configuration>
                    <!-- <dependencies> -->
                        <!-- See http://checkstyle.sourceforge.net/ for latest version. Version 10 requires Java 11 -->
                        <!-- <dependency>
                            <groupId>com.puppycrawl.tools</groupId>
                            <artifactId>checkstyle</artifactId>
                            <version>9.3</version>
                        </dependency> -->
                    <!-- </dependencies> -->
                </plugin>

                <plugin>
                    <groupId>org.codehaus.mojo</groupId>
                    <artifactId>findbugs-maven-plugin</artifactId>
                    <version>3.0.5</version>
                        <!-- see https://www.petrikainulainen.net/programming/maven/findbugs-maven-plugin-tutorial/ -->
                    <configuration>
                        <effort>Max</effort>
                        <threshold>Low</threshold>
                        <xmlOutput>true</xmlOutput>
                        <findbugsXmlOutputDirectory>${project.build.directory}/findbugs</findbugsXmlOutputDirectory>
                    </configuration>
                    <dependencies>
                        <dependency>
                            <groupId>com.google.code.findbugs</groupId>
                            <artifactId>findbugs</artifactId>
                            <version>3.0.1</version>
                        </dependency>
                            <!-- Use same version as we do -->
                        <dependency>
                            <groupId>org.apache.ant</groupId>
                            <artifactId>ant</artifactId>
                            <version>${ant.version}</version>
                        </dependency>
                        <dependency>    <!-- replace ant-junit artifact -->
                            <groupId>org.apache.ant</groupId>
                            <artifactId>ant-junit4</artifactId>
                            <version>${ant.version}</version>
                        </dependency>
                        <dependency>
                            <groupId>org.apache.ant</groupId>
                            <artifactId>ant-antlr</artifactId>
                            <version>${ant.version}</version>
                        </dependency>
                        <dependency>
                            <groupId>org.apache.ant</groupId>
                            <artifactId>ant-launcher</artifactId>
                            <version>${ant.version}</version>
                        </dependency>
                            <!-- Use same version as we do -->
                        <dependency>
                            <groupId>org.codehaus.groovy</groupId>
                            <artifactId>groovy</artifactId>
                            <version>${groovy.version}</version>
                        </dependency>
                        <dependency>
                            <groupId>org.codehaus.groovy</groupId>
                            <artifactId>groovy-xml</artifactId>
                            <version>${groovy.version}</version>
                        </dependency>
                        <dependency>
                            <groupId>org.codehaus.groovy</groupId>
                            <artifactId>groovy-groovydoc</artifactId>
                            <version>${groovy.version}</version>
                        </dependency>
                        <dependency>
                            <groupId>org.codehaus.groovy</groupId>
                            <artifactId>groovy-templates</artifactId>
                            <version>${groovy.version}</version>
                        </dependency>
                        <dependency>
                            <groupId>org.codehaus.groovy</groupId>
                            <artifactId>groovy-ant</artifactId>
                            <version>${groovy.version}</version>
                            <exclusions>
                                <exclusion> <!-- replaced by ant-junit4 -->
                                    <groupId>org.apache.ant</groupId>
                                    <artifactId>ant-junit</artifactId>
                                </exclusion>
                            </exclusions>
                        </dependency>
                    </dependencies>
                </plugin>
                <plugin>
                   <groupId>org.apache.maven.plugins</groupId>
                   <artifactId>maven-pmd-plugin</artifactId>
                   <version>3.27.0</version>
                   <configuration>
                       <targetJdk>${javac.target}</targetJdk>
                       <printFailingErrors>true</printFailingErrors>
                       <skipPmdError>false</skipPmdError>
                       <analysisCache>true</analysisCache> <!-- enable incremental analysis -->
                       <excludeRoots>
                           <excludeRoot>target/generated-sources/annotations</excludeRoot>
                           <excludeRoot>target/generated-sources/java</excludeRoot>
                           <excludeRoot>src/test/java</excludeRoot>
                       </excludeRoots>
                       <excludes>
                            <!-- Imported file that we want to preserve as-is -->
                            <exclude>**/BCrypt.java</exclude>
                       </excludes>
                   </configuration>
                   <dependencies>
                       <dependency>
                          <groupId>net.sourceforge.pmd</groupId>
                          <artifactId>pmd-core</artifactId>
                          <version>${pmd.version}</version>
                       </dependency>
                       <dependency>
                          <groupId>net.sourceforge.pmd</groupId>
                          <artifactId>pmd-java</artifactId>
                          <version>${pmd.version}</version>
                       </dependency>
                       <dependency>
                          <groupId>net.sourceforge.pmd</groupId>
                          <artifactId>pmd-javascript</artifactId>
                          <version>${pmd.version}</version>
                       </dependency>
                       <dependency>
                          <groupId>net.sourceforge.pmd</groupId>
                          <artifactId>pmd-jsp</artifactId>
                          <version>${pmd.version}</version>
                       </dependency>
                   </dependencies>
                </plugin>
                <plugin>
                    <groupId>org.apache.maven.plugins</groupId>
                    <artifactId>maven-dependency-plugin</artifactId>
                    <dependencies>
                        <dependency>
                            <groupId>org.codehaus.plexus</groupId>
                            <artifactId>plexus-archiver</artifactId>
                            <version>${plexus.archiver.version}</version>
                        </dependency>
                    </dependencies>
                </plugin>

                <plugin>
                    <groupId>org.apache.maven.plugins</groupId>
                    <artifactId>maven-antrun-plugin</artifactId>
                    <dependencies>
                        <dependency>
                            <groupId>org.apache.ant</groupId>
                            <artifactId>ant</artifactId>
                            <version>${ant.version}</version>
                        </dependency>
                        <!--Artificial dependency for tools.jar in case we invoke javac or javah -->
                        <!--
                        <dependency>
                            <groupId>com.sun</groupId>
                            <artifactId>tools</artifactId>
                            <version>${java.version}</version>
                            <scope>system</scope>
                            <systemPath>${java.home}/../lib/tools.jar</systemPath>
                        </dependency>
                        -->
                    </dependencies>
                </plugin>
                <plugin>
                    <groupId>net.revelc.code.formatter</groupId>
                    <artifactId>formatter-maven-plugin</artifactId>
                    <version>2.29.0</version>
                    <configuration>
                        <skipXmlFormatting>true</skipXmlFormatting>
                        <skipHtmlFormatting>true</skipHtmlFormatting>
                        <skipJsonFormatting>true</skipJsonFormatting>
                        <configFile>${workspace.root.dir}${file.separator}sshd-eclipse-formatter-config.xml</configFile>
                        <lineEnding>LF</lineEnding>
                    </configuration>
                </plugin>
                <plugin>
                    <groupId>net.revelc.code</groupId>
                    <artifactId>impsort-maven-plugin</artifactId>
                    <version>1.12.0</version>
                    <configuration>
                        <lineEnding>LF</lineEnding>
                        <groups>java.,javax.,org.w3c.,org.xml.,junit.</groups>
                        <removeUnused>true</removeUnused>
                        <staticAfter>true</staticAfter>
                        <staticGroups>java.,javax.,org.w3c.,org.xml.,junit.</staticGroups>
                    </configuration>
                </plugin>
                <plugin>
                    <groupId>org.apache.maven.plugins</groupId>
                    <artifactId>maven-scm-publish-plugin</artifactId>
                    <configuration>
                        <scmBranch>gh-pages</scmBranch>
                        <content>${project.build.directory}/staging/sshd-site</content>
                    </configuration>
                </plugin>
            </plugins>
        </pluginManagement>

        <plugins>
            <plugin>
                <groupId>net.revelc.code.formatter</groupId>
                <artifactId>formatter-maven-plugin</artifactId>
                <executions>
                    <execution>
                        <id>format</id>
                        <phase>process-sources</phase>
                        <goals>
                            <goal>${format.formatter.action}</goal>
                        </goals>
                    </execution>
                </executions>
            </plugin>
            <plugin>
                <groupId>net.revelc.code</groupId>
                <artifactId>impsort-maven-plugin</artifactId>
                <executions>
                    <execution>
                        <id>sort-imports</id>
                        <phase>process-sources</phase>
                        <goals>
                            <goal>${format.impsort.action}</goal>
                        </goals>
                    </execution>
                </executions>
            </plugin>
            <plugin>
                <groupId>org.apache.maven.plugins</groupId>
                <artifactId>maven-checkstyle-plugin</artifactId>
                <configuration>
                    <configLocation>${workspace.root.dir}${file.separator}sshd-checkstyle.xml</configLocation>
                    <headerLocation>${workspace.root.dir}${file.separator}java-checkstyle-license-header.txt</headerLocation>
                        <!-- '{samedir}' is an Eclipse built in environment variable initialized with the value of the external checkstyle configuration file -->
                        <!-- See See https://checkstyle.org/eclipse-cs/#!/properties -->
                    <propertyExpansion>samedir=${workspace.root.dir}</propertyExpansion>
                    <includeTestSourceDirectory>true</includeTestSourceDirectory>
                </configuration>
                <executions>
                    <execution>
                        <id>verify-style</id>
                        <!-- Note: phase must be AFTER detection of workspace root dir -->
                        <phase>process-sources</phase>
                        <goals>
                            <goal>check</goal>
                        </goals>
                    </execution>
                </executions>
            </plugin>
            <plugin>
               <!-- to disable - mvn [commands...] -Dpmd.skip -->
               <groupId>org.apache.maven.plugins</groupId>
               <artifactId>maven-pmd-plugin</artifactId>
               <configuration>
                   <rulesets>
                       <ruleset>${workspace.root.dir}${file.separator}sshd-pmd-ruleset.xml</ruleset>
                   </rulesets>
                   <includeTests>true</includeTests>
               </configuration>
               <executions>
                   <execution>
                       <id>pmd-checker</id>
                       <!-- Note: phase must be AFTER detection of workspace root dir -->
                       <phase>process-test-classes</phase>
                       <goals>
                           <goal>check</goal>
                       </goals>
                   </execution>
               </executions>
           </plugin>
            <plugin>
                <groupId>org.apache.maven.plugins</groupId>
                <artifactId>maven-enforcer-plugin</artifactId>
                <executions>
                    <execution>
                        <id>enforce-maven-version</id>
                        <goals>
                            <goal>enforce</goal>
                        </goals>
                        <configuration>
                            <rules>
                                <requireMavenVersion>
                                    <version>${minimalMavenBuildVersion}</version>
                                </requireMavenVersion>
                                <requireJavaVersion>
                                    <version>${minimalJavaBuildVersion}</version>
                                </requireJavaVersion>
                                <requireReleaseDeps>
                                    <onlyWhenRelease>true</onlyWhenRelease>
                                    <message>No Snapshot Dependencies Allowed</message>
                                </requireReleaseDeps>
                                <dependencyConvergence />
                            </rules>
                        </configuration>
                    </execution>
                </executions>
            </plugin>
            <plugin>
                <groupId>org.apache.maven.plugins</groupId>
                <artifactId>maven-clean-plugin</artifactId>
                <executions>
                    <!-- Delete temporary serialized key files generated during tests run -->
                    <execution>
                        <id>auto-clean-key-files</id>
                        <phase>initialize</phase>
                        <goals>
                            <goal>clean</goal>
                        </goals>
                        <configuration>
                            <excludeDefaultDirectories>true</excludeDefaultDirectories>
                            <filesets>
                                <fileset>
                                    <directory>${projects.basedir}</directory>
                                    <includes>
                                        <include>*.ser</include>
                                        <include>*.pem</include>
                                    </includes>
                                </fileset>
                            </filesets>
                        </configuration>
                    </execution>
                </executions>
            </plugin>
            <plugin>
                <groupId>org.apache.maven.plugins</groupId>
                <artifactId>maven-compiler-plugin</artifactId>
                <configuration>
                    <compilerArgument>-g</compilerArgument>
                        <!-- see http://www.javaworld.com/article/2073587/javac-s(dashdash)xlint-options.html -->
                    <compilerArgument>-Xlint:-serial</compilerArgument>
                    <compilerArgument>-Xlint:unchecked</compilerArgument>
                </configuration>
            </plugin>
            <plugin>
                <groupId>org.apache.maven.plugins</groupId>
                <artifactId>maven-dependency-plugin</artifactId>
                <executions>
                    <execution>
                        <id>download-sources</id>
                        <phase>install</phase>
                        <goals>    <!-- automatically download the dependency sources - useful for debugging -->
                            <goal>resolve-sources</goal>
                        </goals>
                        <configuration>
                                <!-- no need to download our own sources - especially snapshot -->
                            <excludeGroupIds>org.apache.sshd</excludeGroupIds>
                            <markersDirectory>${settings.localRepository}/org/apache/sshd/dependency-maven-plugin-markers</markersDirectory>
                            <silent>${dependency.download.silent}</silent>
                        </configuration>
                    </execution>
                    <execution>
                        <id>download-javadoc</id>
                        <phase>install</phase>
                        <goals>    <!-- automatically download the dependency javadoc - useful for debugging -->
                            <goal>resolve</goal>
                        </goals>
                        <configuration>
                                <!-- no need to download our own documentation - especially snapshot -->
                            <excludeGroupIds>org.apache.sshd</excludeGroupIds>
                            <markersDirectory>${settings.localRepository}/org/apache/sshd/dependency-maven-plugin-markers</markersDirectory>
                            <classifier>javadoc</classifier>
                            <silent>${dependency.download.silent}</silent>
                        </configuration>
                    </execution>
                </executions>
            </plugin>
            <plugin>
                <groupId>org.apache.maven.plugins</groupId>
                <artifactId>maven-remote-resources-plugin</artifactId>
                <executions>
                    <execution>
                        <goals>
                            <goal>process</goal>
                        </goals>
                        <configuration>
                            <resourceBundles>
                                <resourceBundle>org.apache:apache-jar-resource-bundle:1.4</resourceBundle>
                            </resourceBundles>
                            <supplementalModels>
                                <supplementalModel>${workspace.root.dir}${file.separator}assembly${file.separator}src${file.separator}main${file.separator}legal${file.separator}notices.xml</supplementalModel>
                            </supplementalModels>
                            <properties>
                                <projectName>Apache MINA SSHD</projectName>
                                <addLicense>true</addLicense>
                                <addArtifact>true</addArtifact>
                            </properties>
                            <outputTimestamp>${project.build.outputTimestamp}</outputTimestamp> <!-- 01/01/2020 -->
                        </configuration>
                    </execution>
                </executions>
            </plugin>
            <plugin>
                <groupId>org.apache.rat</groupId>
                <artifactId>apache-rat-plugin</artifactId>
                <executions>
                    <execution>
                        <id>check-apache-license-header</id>
                        <phase>validate</phase>
                        <goals>
                            <goal>check</goal>
                        </goals>
                    </execution>
                </executions>
            </plugin>
                <!-- NOTE: do not upgrade maven or plexus-archiver plugin
                    dependency for this plugin in order to avoid

                        Execution unix-bin of goal org.apache.maven.plugins:maven-assembly-plugin:3.1.0:single failed:
                            An API incompatibility was encountered while executing org.apache.maven.plugins:maven-assembly-plugin:3.1.0:single:
                                java.lang.AbstractMethodError:
                                    org.apache.maven.plugins.assembly.archive.archiver.PrefixedFileSet.getFileMappers()
                                        [Lorg/codehaus/plexus/components/io/filemappers/FileMapper;
               -->
            <plugin>
                <groupId>org.apache.maven.plugins</groupId>
                <artifactId>maven-assembly-plugin</artifactId>
                <executions>
                    <execution>
                        <id>source-release-assembly</id>
                        <phase>none</phase>
                    </execution>
                </executions>
            </plugin>
            <plugin>
                <groupId>org.apache.felix</groupId>
                <artifactId>maven-bundle-plugin</artifactId>
                <version>6.0.0</version>
                <inherited>true</inherited>
                <extensions>true</extensions>
                <executions>
                    <execution>
                        <id>bundle-manifest</id>
                        <phase>process-classes</phase>
                        <goals>
                            <goal>manifest</goal>
                        </goals>
                        <configuration>
                            <supportIncrementalBuild>true</supportIncrementalBuild>
                            <instructions>
                                <!--
                                    maven-symbolicname is the Bundle-SymbolicName as computed by maven-bundle-plugin, exposed as
                                    a bnd variable. With the default behavior, we get "org.apache.sshd.xxx" instead of
                                    "org.apache.sshd.sshd-xxxx", which ${project.groupId}.${project.artifactId} would give.
                                    See https://felix.apache.org/documentation/subprojects/apache-felix-maven-bundle-plugin-bnd.html
                                -->
                                <Automatic-Module-Name>$(maven-symbolicname)</Automatic-Module-Name>
                                <Import-Package><![CDATA[
                                  org.apache.sshd*;version="$<range;[===,=+);$<maven_version;${project.version}>>",
                                  org.slf4j*;version="$<range;[==,${slf4j.upper.bound})>",
                                  ${bnd.extraImports}
                                  *
                                ]]></Import-Package>
                                <Export-Package>*;-noimport:=true</Export-Package>
                            </instructions>
                            <noWarningProjectTypes>pom</noWarningProjectTypes>
                        </configuration>
                    </execution>
                </executions>
                <!-- NOTE: do not upgrade maven-archiver plugin
                    dependency for this plugin in order to avoid

                    Execution bundle-manifest of goal org.apache.felix:maven-bundle-plugin:4.0.0:manifest failed:
                        An API incompatibility was encountered while executing org.apache.felix:maven-bundle-plugin:4.0.0:manifest:
                            java.lang.NoSuchMethodError:
                                org.apache.maven.archiver.MavenArchiver.getManifest(
                                    Lorg/apache/maven/project/MavenProject;
                                    Lorg/apache/maven/archiver/MavenArchiveConfiguration;)
                                        Lorg/codehaus/plexus/archiver/jar/Manifest;
               -->
            </plugin>
            <plugin>
                <groupId>org.apache.maven.plugins</groupId>
                <artifactId>maven-jar-plugin</artifactId>
                <inherited>true</inherited>
                <configuration>
                    <archive>
                        <manifestFile>${project.build.outputDirectory}/META-INF/MANIFEST.MF</manifestFile>
                    </archive>
                </configuration>
            </plugin>
            <plugin>
                <groupId>org.apache.maven.plugins</groupId>
                <artifactId>maven-surefire-plugin</artifactId>
                <configuration>
                    <includes>
                        <include>**/*Test.java</include>
                    </includes>
                    <runOrder>alphabetical</runOrder>
                    <forkCount>1</forkCount>
                    <reuseForks>true</reuseForks>
                        <!-- avoid inherent multi-threaded tests -->
                    <perCoreThreadCount>false</perCoreThreadCount>
                    <threadCount>1</threadCount>
                    <systemPropertyVariables>
                        <!-- java.io.tmpdir>${project.build.directory}${file.separator}temp</java.io.tmpdir -->
                        <java.awt.headless>true</java.awt.headless>
                        <org.slf4j.simpleLogger.logFile>System.out</org.slf4j.simpleLogger.logFile>
                        <org.apache.sshd.test.timeout.factor>${sshd.tests.timeout.factor}</org.apache.sshd.test.timeout.factor>
                        <logback.configurationFile>${workspace.root.folder}${file.separator}sshd-common${file.separator}src${file.separator}test${file.separator}resources${file.separator}logback-test.xml</logback.configurationFile>
                    </systemPropertyVariables>
                    <trimStackTrace>false</trimStackTrace>
                    <!-- lets re-run the failed test one more time, just to be sure -->
                    <rerunFailingTestsCount>${sshd.tests.rerun.count}</rerunFailingTestsCount>
                </configuration>
                <dependencies>
                    <!-- need to include it to ensure grouping detection -->
                </dependencies>
            </plugin>
        </plugins>
    </build>

    <distributionManagement>
        <site>
            <id>github</id>
            <url>scm:git:https://${github.actor}:${github.token}@github.com/apache/mina-sshd.git</url>
        </site>
        <repository>
            <id>dummy</id>
            <name>Dummy to avoid accidental deploys</name>
            <url />
        </repository>
    </distributionManagement>

    <reporting>
       <plugins>
           <plugin>
               <!-- used by PMD to create a source XREF -->
               <groupId>org.apache.maven.plugins</groupId>
               <artifactId>maven-jxr-plugin</artifactId>
               <version>3.6.0</version>
           </plugin>
       </plugins>
    </reporting>

    <modules>
        <module>sshd-benchmarks</module>
        <module>sshd-common</module>
        <module>sshd-putty</module>
        <module>sshd-openpgp</module>
        <module>sshd-core</module>
        <module>sshd-mina</module>
        <module>sshd-netty</module>
        <module>sshd-test</module>
        <module>sshd-scp</module>
        <module>sshd-sftp</module>
        <module>sshd-ldap</module>
        <module>sshd-git</module>
        <module>sshd-contrib</module>
        <module>sshd-spring-sftp</module>
        <module>sshd-cli</module>
        <module>sshd-osgi</module>
        <module>assembly</module>
        <module>sshd-site</module>
    </modules>
</project><|MERGE_RESOLUTION|>--- conflicted
+++ resolved
@@ -269,11 +269,7 @@
                             <dependency>
                                 <groupId>com.google.errorprone</groupId>
                                 <artifactId>error_prone_core</artifactId>
-<<<<<<< HEAD
-                                <version>2.41.0</version>
-=======
-                	            <version>2.42.0</version>
->>>>>>> 22b9b07d
+                                <version>2.42.0</version>
                             </dependency>
                         </dependencies>
                     </plugin>
