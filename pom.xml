--- conflicted
+++ resolved
@@ -119,13 +119,8 @@
         <maven.archiver.version>3.6.3</maven.archiver.version>
         <plexus.archiver.version>4.10.0</plexus.archiver.version>
         <!-- See https://pmd.github.io/ for available latest version -->
-<<<<<<< HEAD
-        <pmd.version>7.12.0</pmd.version>
+        <pmd.version>7.13.0</pmd.version>
         <japicmp.version>0.23.1</japicmp.version>
-=======
-        <pmd.version>7.13.0</pmd.version>
-
->>>>>>> f411cadb
         <sshd.tests.timeout.factor>1.0</sshd.tests.timeout.factor>
         <sshd.tests.rerun.count>2</sshd.tests.rerun.count>
 
