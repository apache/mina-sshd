<project xmlns="http://maven.apache.org/POM/4.0.0" xmlns:xsi="http://www.w3.org/2001/XMLSchema-instance" xsi:schemaLocation="http://maven.apache.org/POM/4.0.0 http://maven.apache.org/maven-v4_0_0.xsd">
    <!--

        Licensed to the Apache Software Foundation (ASF) under one or more
        contributor license agreements. See the NOTICE file distributed with
        this work for additional information regarding copyright ownership.
        The ASF licenses this file to You under the Apache License, Version 2.0
        (the "License"); you may not use this file except in compliance with
        the License. You may obtain a copy of the License at

           http://www.apache.org/licenses/LICENSE-2.0

        Unless required by applicable law or agreed to in writing, software
        distributed under the License is distributed on an "AS IS" BASIS,
        WITHOUT WARRANTIES OR CONDITIONS OF ANY KIND, either express or implied.
        See the License for the specific language governing permissions and
        limitations under the License.
    -->

    <modelVersion>4.0.0</modelVersion>

    <parent>
        <groupId>org.apache</groupId>
        <artifactId>apache</artifactId>
        <version>35</version>
    </parent>

    <groupId>org.apache.sshd</groupId>
    <artifactId>sshd</artifactId>
<<<<<<< HEAD
    <version>3.0.0-SNAPSHOT</version>
=======
    <version>2.16.0-SNAPSHOT</version>
>>>>>>> 62e6b5c8
    <name>Apache Mina SSHD</name>
    <packaging>pom</packaging>
    <inceptionYear>2008</inceptionYear>

    <mailingLists>
        <mailingList>
            <name>Users mailing list</name>
            <subscribe>users-subscribe@mina.apache.org</subscribe>
            <unsubscribe>users-unsubscribe@mina.apache.org</unsubscribe>
            <post>users@mina.apache.org</post>
            <archive>https://mail-archives.apache.org/mod_mbox/mina-users/</archive>
        </mailingList>
        <mailingList>
            <name>MINA Development mailing list</name>
            <subscribe>dev-subscribe@mina.apache.org</subscribe>
            <unsubscribe>dev-unsubscribe@mina.apache.org</unsubscribe>
            <post>dev@mina.apache.org</post>
            <archive>https://mail-archives.apache.org/mod_mbox/mina-dev/</archive>
            <otherArchives>
                <otherArchive>https://www.nabble.com/Apache-MINA-f16868.html</otherArchive>
            </otherArchives>
        </mailingList>
        <mailingList>
            <name>MINA Commit mailing list</name>
            <subscribe>commits-subscribe@mina.apache.org</subscribe>
            <unsubscribe>commits-unsubscribe@mina.apache.org</unsubscribe>
            <archive>https://mail-archives.apache.org/mod_mbox/mina-commits/</archive>
        </mailingList>
    </mailingLists>

    <issueManagement>
        <system>GitHub</system>
        <url>https://github.com/apache/mina-sshd/issues</url>
    </issueManagement>

    <scm>
        <connection>scm:git:https://gitbox.apache.org/repos/asf/mina-sshd.git</connection>
        <developerConnection>scm:git:https://gitbox.apache.org/repos/asf/mina-sshd.git</developerConnection>
        <url>https://github.com/apache/mina-sshd/tree/${project.scm.tag}</url>
        <tag>sshd-2.13.2</tag>
    </scm>

    <properties>
        <japicmp-sshd-last-release>2.15.0</japicmp-sshd-last-release>
        <minimalJavaBuildVersion>17</minimalJavaBuildVersion>
        <surefireJdk>[${minimalJavaBuildVersion},)</surefireJdk>
        <minimalMavenBuildVersion>3.9.8</minimalMavenBuildVersion>

        <format.impsort.action>sort</format.impsort.action>
        <format.formatter.action>format</format.formatter.action>


        <project.build.sourceEncoding>UTF-8</project.build.sourceEncoding>
        <project.build.outputTimestamp>2025-02-12T10:47:11Z</project.build.outputTimestamp>

        <java.sdk.version>8</java.sdk.version>
        <javac.source>${java.sdk.version}</javac.source>
        <project.build.java.source>${javac.source}</project.build.java.source>
        <maven.compiler.source>${javac.source}</maven.compiler.source>
        <ant.version>1.10.15</ant.version>
        <ant.build.javac.source>${javac.source}</ant.build.javac.source>
        <build-helper-maven-plugin.version>3.6.1</build-helper-maven-plugin.version>

        <javac.target>${javac.source}</javac.target>
        <required.java.version>[${javac.target},)</required.java.version>
        <project.build.java.target>${javac.target}</project.build.java.target>
        <maven.compiler.target>${javac.target}</maven.compiler.target>
        <ant.build.javac.target>${javac.target}</ant.build.javac.target>

        <groovy.version>4.0.17</groovy.version>
        <bouncycastle.version>1.81</bouncycastle.version>
            <!-- NOTE: upgrading slf4j beyond this version causes

            Execution verify-style of goal org.apache.maven.plugins:maven-checkstyle-plugin:3.1.2:check failed.: NullPointerException
            -->
        <slf4j.version>1.7.36</slf4j.version>
        <slf4j.upper.bound>3</slf4j.upper.bound>
            <!-- logback >= 1.4 requires Java 11, and logback >= 1.3 requires slf4j-api >= 2.0 -->
        <logback.version>1.2.13</logback.version>
        <spring.version>5.3.39</spring.version>
            <!-- NOTE: upgrading jGit to 6.x requires Java 11 -->
        <jgit.version>5.13.3.202401111512-r</jgit.version>
            <!-- mockito 5.0 requires Java 11. -->
        <mockito.version>4.11.0</mockito.version>
        <testcontainers.version>1.21.3</testcontainers.version>
        <grpc.version>1.74.0</grpc.version> <!-- Used only in tests -->

        <maven.archiver.version>3.6.3</maven.archiver.version>
        <plexus.archiver.version>4.10.0</plexus.archiver.version>
        <!-- See https://pmd.github.io/ for available latest version -->
<<<<<<< HEAD
        <pmd.version>7.14.0</pmd.version>
        <japicmp.version>0.23.1</japicmp.version>
=======
        <pmd.version>7.16.0</pmd.version>

>>>>>>> 62e6b5c8
        <sshd.tests.timeout.factor>1.0</sshd.tests.timeout.factor>
        <sshd.tests.rerun.count>2</sshd.tests.rerun.count>

        <dependency.download.silent>true</dependency.download.silent>
        <bnd.extraImports />
        <github.actor />
        <github.token />
    </properties>

    <profiles>
        <profile>
            <id>format-check</id>
            <properties>
                <format.impsort.action>check</format.impsort.action>
                <format.formatter.action>validate</format.formatter.action>
            </properties>
        </profile>

        <profile>
            <id>toolchains</id>
            <activation>
                <property>
                    <name>surefireJdk</name>
                </property>
            </activation>
            <build>
                <plugins>
                    <plugin>
                        <groupId>org.apache.maven.plugins</groupId>
                        <artifactId>maven-surefire-plugin</artifactId>
                        <configuration>
                            <jdkToolchain>
                                <version>${surefireJdk}</version>
                            </jdkToolchain>
                        </configuration>
                    </plugin>
                </plugins>
            </build>
        </profile>

        <profile>
            <id>ci</id>
            <properties>
                <sshd.tests.timeout.factor>4.0</sshd.tests.timeout.factor>
                <sshd.tests.rerun.count>4</sshd.tests.rerun.count>
            </properties>
        </profile>

        <profile>
            <id>quick</id>
            <properties>
                <skipTests>true</skipTests>
                <maven.javadoc.skip>true</maven.javadoc.skip>
            </properties>
        </profile>

        <profile>
            <id>findbugs</id>
            <build>
                <plugins>
                    <plugin>
                        <groupId>org.codehaus.mojo</groupId>
                        <artifactId>findbugs-maven-plugin</artifactId>
                        <configuration>
                            <xmlOutput>true</xmlOutput>
                            <fork>false</fork>
                            <includeTests>true</includeTests>
                            <includeFilterFile>${workspace.root.dir}${file.separator}sshd-findbugs.xml</includeFilterFile>
                        </configuration>
                        <executions>
                            <execution>
                                <id>run-findbugs</id>
                                <!-- Note: phase must be AFTER detection of workspace root dir -->
                                <phase>compile</phase>
                                <goals>
                                    <goal>check</goal>
                                </goals>
                            </execution>
                        </executions>
                    </plugin>
                </plugins>
            </build>
        </profile>

        <profile>
                <!-- mvn -Powasp verify

                    NOTE: recommend also

                    * Activating 'quick' profile
                    * Skip PMD, checkstyle, formatting, assembly, etc.

                mvn -Powasp,quick -Danimal.sniffer.skip=true -Drat.skip=true -Dpmd.skip=true -Dcheckstyle.skip=true -Dassembly.skipAssembly=true -Dformatter.skip=true -Dimpsort.skip=true verify

                -->
            <id>owasp</id>
            <build>
                <plugins>
                    <plugin>
                        <groupId>org.owasp</groupId>
                        <artifactId>dependency-check-maven</artifactId>
                        <version>12.1.3</version>
                            <!-- see https://jeremylong.github.io/DependencyCheck/dependency-check-maven/configuration.html -->
                        <configuration>
                                <!-- see https://github.com/jeremylong/DependencyCheck/issues/1394 -->
                            <retireJsAnalyzerEnabled>false</retireJsAnalyzerEnabled>
                            <suppressionFiles>
                                 <suppressionFile>${workspace.root.dir}${file.separator}sshd-owasp-suppressions.xml</suppressionFile>
                            </suppressionFiles>
                                <!-- Not much we can do about system scope - e.g, JDK 'tools.jar' (nor do we use it) -->
                            <skipSystemScope>true</skipSystemScope>
                                <!-- We do not disseminate the test code nor do we expect it to be used in production sites -->
                            <skipTestScope>true</skipTestScope>
                                <!-- We currently don't have any .NET assemblies -->
                            <assemblyAnalyzerEnabled>false</assemblyAnalyzerEnabled>
                            <nuspecAnalyzerEnabled>false</nuspecAnalyzerEnabled>
                                <!-- We take care of such checks manually/periodically -->
                            <versionCheckEnabled>false</versionCheckEnabled>
                        </configuration>
                        <executions>
                           <execution>
                                <id>run-owasp-dependency-check</id>
                                <!-- Note: phase must be AFTER detection of workspace root dir -->
                                <goals>
                                    <goal>check</goal>
                                </goals>
                            </execution>
                        </executions>
                    </plugin>
                </plugins>
            </build>
        </profile>

        <profile>
            <id>javac-errorprone</id>
            <build>
                <plugins>
                    <plugin>
                        <groupId>org.apache.maven.plugins</groupId>
                        <artifactId>maven-compiler-plugin</artifactId>
                        <configuration>
                            <compilerId>javac-with-errorprone</compilerId>
                            <forceJavacCompilerUse>true</forceJavacCompilerUse>
                            <showWarnings>true</showWarnings>
                        </configuration>
                        <dependencies>
    	                    <dependency>
            	                <groupId>org.codehaus.plexus</groupId>
                                <artifactId>plexus-compiler-javac-errorprone</artifactId>
            	                <version>2.15.0</version>
            		        </dependency>
                		      <!-- override plexus-compiler-javac-errorprone's dependency on Error Prone with the latest version -->
                           <dependency>
                                <groupId>com.google.errorprone</groupId>
                                <artifactId>error_prone_core</artifactId>
                	            <version>2.41.0</version>
                            </dependency>
            		    </dependencies>
                    </plugin>
                 </plugins>
            </build>
        </profile>

        <profile>
            <id>javac-jdk9+</id>
            <activation>
                <jdk>[9,)</jdk>
            </activation>
            <build>
                <plugins>
                    <plugin>
                        <groupId>org.apache.maven.plugins</groupId>
                        <artifactId>maven-compiler-plugin</artifactId>
                        <configuration>
                            <release>${java.sdk.version}</release>
                        </configuration>
                    </plugin>
                </plugins>
            </build>
        </profile>

        <profile>
            <id>only-eclipse</id>
            <activation>
                <property>
                    <name>m2e.version</name>
                </property>
            </activation>
            <build>
                <pluginManagement>
                    <plugins>
                        <!--This plugin's configuration is used to store Eclipse
                            m2e settings only and overcome integration problems.
                            It has no influence on the Maven build itself. -->
                        <plugin>
                            <groupId>org.eclipse.m2e</groupId>
                            <artifactId>lifecycle-mapping</artifactId>
                            <version>1.0.0</version>
                            <configuration>
                                <lifecycleMappingMetadata>
                                    <pluginExecutions>
                                        <pluginExecution>
                                            <pluginExecutionFilter>
                                                <groupId>org.apache.maven.plugins</groupId>
                                                <artifactId>maven-dependency-plugin</artifactId>
                                                <versionRange>[1.0,)</versionRange>
                                                <goals>
                                                    <goal>copy</goal>
                                                    <goal>copy-dependencies</goal>
                                                </goals>
                                            </pluginExecutionFilter>
                                            <action>
                                                <execute />
                                            </action>
                                        </pluginExecution>
                                        <pluginExecution>
                                            <pluginExecutionFilter>
                                                <groupId>org.apache.rat</groupId>
                                                <artifactId>apache-rat-plugin</artifactId>
                                                <versionRange>[0.1,)</versionRange>
                                                <goals>
                                                    <goal>check</goal>
                                                </goals>
                                            </pluginExecutionFilter>
                                            <action>
                                                <execute />
                                            </action>
                                        </pluginExecution>
                                        <pluginExecution>
                                            <pluginExecutionFilter>
                                                <groupId>org.apache.maven.plugins</groupId>
                                                <artifactId>maven-checkstyle-plugin</artifactId>
                                                <versionRange>[1.0,)</versionRange>
                                                <goals>
                                                    <goal>check</goal>
                                                </goals>
                                            </pluginExecutionFilter>
                                            <action>
                                                <ignore />
                                            </action>
                                        </pluginExecution>
                                        <pluginExecution>
                                            <pluginExecutionFilter>
                                                <groupId>org.apache.maven.plugins</groupId>
                                                <artifactId>maven-pmd-plugin</artifactId>
                                                <versionRange>[3.9.0,)</versionRange>
                                                <goals>
                                                    <goal>check</goal>
                                                </goals>
                                            </pluginExecutionFilter>
                                            <action>
                                                <ignore />
                                            </action>
                                        </pluginExecution>
                                        <pluginExecution>
                                            <pluginExecutionFilter>
                                                <groupId>org.apache.felix</groupId>
                                                <artifactId>maven-bundle-plugin</artifactId>
                                                <versionRange>[1.0,)</versionRange>
                                                <goals>
                                                    <goal>manifest</goal>
                                                </goals>
                                            </pluginExecutionFilter>
                                            <action>
                                                <execute />
                                            </action>
                                        </pluginExecution>
                                        <pluginExecution>
                                            <pluginExecutionFilter>
                                                <groupId>org.apache.maven.plugins</groupId>
                                                <artifactId>maven-antrun-plugin</artifactId>
                                                <versionRange>[1.8,)</versionRange>
                                                <goals>
                                                    <goal>run</goal>
                                                </goals>
                                            </pluginExecutionFilter>
                                            <action>
                                                <execute />
                                            </action>
                                        </pluginExecution>
                                    </pluginExecutions>
                                </lifecycleMappingMetadata>
                            </configuration>
                        </plugin>
                    </plugins>
                </pluginManagement>
            </build>
        </profile>

        <profile>
            <id>japicmp</id>
            <build>
                <plugins>
                    <plugin>
                        <groupId>com.github.siom79.japicmp</groupId>
                        <artifactId>japicmp-maven-plugin</artifactId>
                        <version>${japicmp.version}</version>
                        <configuration>
                            <oldVersion>
                                <dependency>
                                    <groupId>${project.groupId}</groupId>
                                    <artifactId>${project.artifactId}</artifactId>
                                    <version>${japicmp-sshd-last-release}</version>
                                </dependency>
                            </oldVersion>
                            <newVersion>
                                <file>
                                    <path>${project.build.directory}/${project.artifactId}-${project.version}.jar</path>
                                </file>
                            </newVersion>
                            <parameter>
                                <onlyModified>true</onlyModified>
                                <accessModifier>protected</accessModifier>
                                <breakBuildOnModifications>false</breakBuildOnModifications>
                                <breakBuildOnBinaryIncompatibleModifications>false</breakBuildOnBinaryIncompatibleModifications>
                                <onlyBinaryIncompatible>false</onlyBinaryIncompatible>
                                <includeSynthetic>false</includeSynthetic>
                                <ignoreMissingClasses>true</ignoreMissingClasses>
                                <skipHtmlReport>true</skipHtmlReport>
                                <skipXmlReport>true</skipXmlReport>
                                <skipDiffReport>true</skipDiffReport>
                                <reportLinkName>japicmp-${project.artifactId}</reportLinkName>
                                <markdownTitle>Compatibility Report for ${project.artifactId}</markdownTitle>
                            </parameter>
                        </configuration>
                        <executions>
                            <execution>
                                <id>japicmp-${project.artifactId}</id>
                                <phase>verify</phase>
                                <goals>
                                    <goal>cmp</goal>
                                </goals>
                            </execution>
                        </executions>
                    </plugin>
                </plugins>
            </build>
        </profile>
    </profiles>

    <dependencyManagement>
        <dependencies>
            <dependency>
                <groupId>org.apache.groovy</groupId>
                <artifactId>groovy</artifactId>
                <version>${groovy.version}</version>
            </dependency>
            <dependency>
                <groupId>org.apache.groovy</groupId>
                <artifactId>groovy-ant</artifactId>
                <version>${groovy.version}</version>
                <exclusions>
                    <exclusion> <!-- replaced by ant-junit4 -->
                        <groupId>org.apache.ant</groupId>
                        <artifactId>ant-junit</artifactId>
                    </exclusion>
                </exclusions>
            </dependency>

            <dependency>
                <groupId>org.apache.mina</groupId>
                <artifactId>mina-core</artifactId>
                <version>2.0.27</version>
            </dependency>
            <dependency>
                <groupId>tomcat</groupId>
                <artifactId>tomcat-apr</artifactId>
                <version>5.5.23</version>
            </dependency>

            <dependency>
                <groupId>net.i2p.crypto</groupId>
                <artifactId>eddsa</artifactId>
                <version>0.3.0</version>
            </dependency>

            <dependency>
                <groupId>org.bouncycastle</groupId>
                <artifactId>bcpg-jdk18on</artifactId>
                <version>${bouncycastle.version}</version>
            </dependency>
            <dependency>
                <groupId>org.bouncycastle</groupId>
                <artifactId>bcpkix-jdk18on</artifactId>
                <version>${bouncycastle.version}</version>
            </dependency>
            <dependency>
                <groupId>org.bouncycastle</groupId>
                <artifactId>bcprov-jdk18on</artifactId>
                <version>${bouncycastle.version}</version>
            </dependency>
            <dependency>
                <groupId>org.bouncycastle</groupId>
                <artifactId>bcutil-jdk18on</artifactId>
                <version>${bouncycastle.version}</version>
            </dependency>

            <dependency>
                <groupId>org.slf4j</groupId>
                <artifactId>slf4j-api</artifactId>
                <version>${slf4j.version}</version>
            </dependency>
            <dependency>
                <groupId>org.slf4j</groupId>
                <artifactId>jcl-over-slf4j</artifactId>
                <version>${slf4j.version}</version>
            </dependency>
            <dependency>
                <groupId>org.slf4j</groupId>
                <artifactId>jul-to-slf4j</artifactId>
                <version>${slf4j.version}</version>
            </dependency>
            <dependency>
                <groupId>org.slf4j</groupId>
                <artifactId>slf4j-jdk14</artifactId>
                <version>${slf4j.version}</version>
            </dependency>
            <dependency>
                <groupId>org.slf4j</groupId>
                <artifactId>slf4j-simple</artifactId>
                <version>${slf4j.version}</version>
            </dependency>

            <dependency>
                <groupId>ch.qos.logback</groupId>
                <artifactId>logback-core</artifactId>
                <version>${logback.version}</version>
            </dependency>

            <dependency>
                <groupId>ch.qos.logback</groupId>
                <artifactId>logback-classic</artifactId>
                <version>${logback.version}</version>
            </dependency>

            <dependency>
                <groupId>com.github.mwiede</groupId>
                <artifactId>jsch</artifactId>
                <version>2.27.2</version>
            </dependency>

            <dependency>
                <groupId>org.springframework</groupId>
                <artifactId>spring-core</artifactId>
                <version>${spring.version}</version>
                <exclusions>
                        <!-- We use jcl-over-slf4j -->
                    <exclusion>
                        <groupId>org.springframework</groupId>
                        <artifactId>spring-jcl</artifactId>
                    </exclusion>
                </exclusions>
            </dependency>
            <dependency>
                <groupId>org.springframework</groupId>
                <artifactId>spring-framework-bom</artifactId>
                <version>${spring.version}</version>
                <type>pom</type>
                <scope>import</scope>
            </dependency>

            <dependency>
                <groupId>commons-httpclient</groupId>
                <artifactId>commons-httpclient</artifactId>
                <version>3.1</version>
                <exclusions>
                    <exclusion>    <!-- we are using jcl-over-slf4j -->
                        <groupId>commons-logging</groupId>
                        <artifactId>commons-logging</artifactId>
                    </exclusion>
                </exclusions>
            </dependency>
            <dependency>
                <groupId>org.apache.httpcomponents</groupId>
                <artifactId>httpclient</artifactId>
                <version>4.5.14</version>
                <exclusions>
                    <exclusion>    <!-- we are using jcl-over-slf4j -->
                        <groupId>commons-logging</groupId>
                        <artifactId>commons-logging</artifactId>
                    </exclusion>
                </exclusions>
            </dependency>
            <dependency>
                <groupId>org.apache.httpcomponents</groupId>
                <artifactId>httpcore</artifactId>
                <version>4.4.16</version>
            </dependency>
            <dependency>
                <groupId>ch.ethz.ganymed</groupId>
                <artifactId>ganymed-ssh2</artifactId>
                <version>262</version>
            </dependency>

            <dependency>
                <groupId>org.eclipse.jgit</groupId>
                <artifactId>org.eclipse.jgit</artifactId>
                <version>${jgit.version}</version>
            </dependency>
            <dependency>
                <groupId>org.eclipse.jgit</groupId>
                <artifactId>org.eclipse.jgit.ssh.apache</artifactId>
                <version>${jgit.version}</version>
                    <!-- Do not include ourselves -->
                <exclusions>
                    <exclusion>
                        <groupId>org.apache.sshd</groupId>
                        <artifactId>sshd-core</artifactId>
                    </exclusion>
                    <exclusion>
                        <groupId>org.apache.sshd</groupId>
                        <artifactId>sshd-sftp</artifactId>
                    </exclusion>
                </exclusions>
            </dependency>
            <dependency>
                <groupId>org.eclipse.jgit</groupId>
                <artifactId>org.eclipse.jgit.pgm</artifactId>
                <version>${jgit.version}</version>
                    <!-- We provide our own slf4j logging - needed for tests only -->
                <exclusions>
                    <exclusion>
                      <groupId>org.slf4j</groupId>
                      <artifactId>slf4j-log4j12</artifactId>
                    </exclusion>

                    <exclusion>
                      <groupId>log4j</groupId>
                      <artifactId>log4j</artifactId>
                    </exclusion>
                </exclusions>
            </dependency>

            <dependency>
                <groupId>org.apache.servicemix.bundles</groupId>
                <artifactId>org.apache.servicemix.bundles.not-yet-commons-ssl</artifactId>
                <version>0.3.11_1</version>
            </dependency>
            <dependency>
                <groupId>org.junit.jupiter</groupId>
                <artifactId>junit-jupiter</artifactId>
                <version>5.13.4</version>
            </dependency>
            <dependency>
                <groupId>org.mockito</groupId>
                <artifactId>mockito-core</artifactId>
                <version>${mockito.version}</version>
            </dependency>
            <dependency>
                <groupId>org.mockito</groupId>
                <artifactId>mockito-junit-jupiter</artifactId>
                <version>${mockito.version}</version>
            </dependency>

            <dependency>
                <groupId>org.testcontainers</groupId>
                <artifactId>testcontainers-bom</artifactId>
                <type>pom</type>
                <version>${testcontainers.version}</version>
                <scope>import</scope>
            </dependency>

        </dependencies>
    </dependencyManagement>

        <!-- Common dependencies for all projects -->
    <dependencies>
        <dependency>
            <groupId>org.slf4j</groupId>
            <artifactId>slf4j-api</artifactId>
        </dependency>
            <!-- Just in case any of our dependencies uses JCL -->
        <dependency>
            <groupId>org.slf4j</groupId>
            <artifactId>jcl-over-slf4j</artifactId>
        </dependency>

            <!-- Test dependencies -->
        <dependency>
            <groupId>org.slf4j</groupId>
            <artifactId>jul-to-slf4j</artifactId>
            <scope>test</scope>
        </dependency>
        <dependency>
            <groupId>ch.qos.logback</groupId>
            <artifactId>logback-core</artifactId>
            <scope>test</scope>
        </dependency>
        <dependency>
            <groupId>ch.qos.logback</groupId>
            <artifactId>logback-classic</artifactId>
            <scope>test</scope>
        </dependency>
        <dependency>
            <groupId>org.mockito</groupId>
            <artifactId>mockito-core</artifactId>
            <scope>test</scope>
        </dependency>
     </dependencies>

    <build>
        <pluginManagement>
            <plugins>
                <plugin>
                    <groupId>org.codehaus.mojo</groupId>
                    <artifactId>build-helper-maven-plugin</artifactId>
                    <version>${build-helper-maven-plugin.version}</version>
                </plugin>
                <plugin>
                    <groupId>org.apache.rat</groupId>
                    <artifactId>apache-rat-plugin</artifactId>
                    <configuration>
                        <consoleOutput>true</consoleOutput>
                        <excludes>
                            <exclude>.asf.yaml</exclude>
                            <exclude>*.md</exclude>
                            <exclude>.github/**</exclude>
                            <exclude>docs/**</exclude>
                            <exclude>sshd-sources/**</exclude>
                            <exclude>src/test/resources/**</exclude>
                            <exclude>src/main/resources/org/apache/sshd/benchmarks/**</exclude>
                            <exclude>src/main/java/org/apache/sshd/benchmarks/**/*.md</exclude>
                            <exclude>**/stty-output-*.txt</exclude>
                            <exclude>**/target/**</exclude>
                            <!-- formatter plugin cache folder -->
                            <exclude>**/.cache/**</exclude>
                            <exclude>*checkstyle*</exclude>
                            <exclude>*findbugs*</exclude>
                            <exclude>*suppressions*</exclude>
                            <exclude>**/big-msg.txt</exclude>
                            <!-- Special files imported from another project that we want to keep as-is -->
                            <exclude>**/BCrypt.java</exclude>
                            <exclude>LICENSE*</exclude>
                            <exclude>NOTICE*</exclude>
                            <exclude>security.txt</exclude>
                                <!-- IDE files -->
                            <exclude>*pmd*</exclude>
                            <exclude>*.ser</exclude>
                            <exclude>*.iml</exclude>
                            <exclude>.metadata/**</exclude>
                            <exclude>.recommenders/**</exclude>
                            <exclude>RemoteSystemsTempFiles/**</exclude>
                            <exclude>**/licenses/*.txt</exclude>
                            <exclude>.project</exclude>
                            <exclude>.classpath</exclude>
                            <exclude>.springBeans</exclude>
                            <exclude>.pydevproject</exclude>
                            <exclude>*.pyc</exclude>
                            <exclude>.settings/**</exclude>
                            <exclude>.repository/**</exclude>
                            <exclude>.gitignore</exclude>
                            <exclude>.gitattributes</exclude>
                            <exclude>.git/**</exclude>
                            <exclude>.attach_pid*</exclude>
                        </excludes>
                    </configuration>
                </plugin>
                <plugin>
                    <groupId>org.apache.maven.plugins</groupId>
                    <artifactId>maven-scm-plugin</artifactId>
                    <dependencies>
                        <dependency>
                            <groupId>org.apache.maven.scm</groupId>
                            <artifactId>maven-scm-provider-gitexe</artifactId>
                            <version>${version.maven-scm-plugin}</version>
                        </dependency>
                        <dependency>
                            <groupId>org.apache.maven.scm</groupId>
                            <artifactId>maven-scm-provider-svnexe</artifactId>
                            <version>${version.maven-scm-plugin}</version>
                        </dependency>
                    </dependencies>
                </plugin>
                <plugin>
                    <groupId>org.apache.maven.plugins</groupId>
                    <artifactId>maven-release-plugin</artifactId>
                    <configuration>
                        <autoVersionSubmodules>true</autoVersionSubmodules>
                    </configuration>
                </plugin>
                <plugin>
                    <groupId>org.apache.maven.plugins</groupId>
                    <artifactId>maven-source-plugin</artifactId>
                    <dependencies>
                        <dependency>
                            <groupId>org.apache.maven</groupId>
                            <artifactId>maven-archiver</artifactId>
                            <version>${maven.archiver.version}</version>
                        </dependency>
                        <dependency>
                            <groupId>org.codehaus.plexus</groupId>
                            <artifactId>plexus-archiver</artifactId>
                            <version>${plexus.archiver.version}</version>
                        </dependency>
                    </dependencies>
                </plugin>
                <plugin>
                    <groupId>org.apache.maven.plugins</groupId>
                    <artifactId>maven-resources-plugin</artifactId>
                    <configuration>
                            <!-- see https://maven.apache.org/plugins/maven-resources-plugin/examples/filtering-properties-files.html -->
                        <propertiesEncoding>ISO-8859-1</propertiesEncoding>
                    </configuration>
                </plugin>
                <plugin>
                    <groupId>org.apache.maven.plugins</groupId>
                    <artifactId>maven-javadoc-plugin</artifactId>
                    <configuration>
                        <additionalOptions>-Xdoclint:-missing</additionalOptions>
                        <encoding>${project.build.sourceEncoding}</encoding>
                        <quiet>true</quiet>
                        <links>
                            <link>http://docs.oracle.com/javase/${java.sdk.version}/docs/api</link>
                        </links>
                    </configuration>
                    <dependencies>
                        <dependency>
                            <groupId>org.apache.maven</groupId>
                            <artifactId>maven-archiver</artifactId>
                            <version>${maven.archiver.version}</version>
                        </dependency>
                        <dependency>
                            <groupId>org.codehaus.plexus</groupId>
                            <artifactId>plexus-archiver</artifactId>
                            <version>${plexus.archiver.version}</version>
                        </dependency>
                    </dependencies>
                </plugin>
                <plugin>
                    <groupId>org.apache.maven.plugins</groupId>
                    <artifactId>maven-checkstyle-plugin</artifactId>
                    <version>3.6.0</version>
                    <configuration>
                        <logViolationsToConsole>true</logViolationsToConsole>
                        <includeTestSourceDirectory>true</includeTestSourceDirectory>
                        <resourceExcludes>**/*.properties</resourceExcludes>
                    </configuration>
                    <!-- <dependencies> -->
                        <!-- See http://checkstyle.sourceforge.net/ for latest version. Version 10 requires Java 11 -->
                        <!-- <dependency>
                            <groupId>com.puppycrawl.tools</groupId>
                            <artifactId>checkstyle</artifactId>
                            <version>9.3</version>
                        </dependency> -->
                    <!-- </dependencies> -->
                </plugin>

                <plugin>
                    <groupId>org.codehaus.mojo</groupId>
                    <artifactId>findbugs-maven-plugin</artifactId>
                    <version>3.0.5</version>
                        <!-- see https://www.petrikainulainen.net/programming/maven/findbugs-maven-plugin-tutorial/ -->
                    <configuration>
                        <effort>Max</effort>
                        <threshold>Low</threshold>
                        <xmlOutput>true</xmlOutput>
                        <findbugsXmlOutputDirectory>${project.build.directory}/findbugs</findbugsXmlOutputDirectory>
                    </configuration>
                    <dependencies>
                        <dependency>
                            <groupId>com.google.code.findbugs</groupId>
                            <artifactId>findbugs</artifactId>
                            <version>3.0.1</version>
                        </dependency>
                            <!-- Use same version as we do -->
                        <dependency>
                            <groupId>org.apache.ant</groupId>
                            <artifactId>ant</artifactId>
                            <version>${ant.version}</version>
                        </dependency>
                        <dependency>    <!-- replace ant-junit artifact -->
                            <groupId>org.apache.ant</groupId>
                            <artifactId>ant-junit4</artifactId>
                            <version>${ant.version}</version>
                        </dependency>
                        <dependency>
                            <groupId>org.apache.ant</groupId>
                            <artifactId>ant-antlr</artifactId>
                            <version>${ant.version}</version>
                        </dependency>
                        <dependency>
                            <groupId>org.apache.ant</groupId>
                            <artifactId>ant-launcher</artifactId>
                            <version>${ant.version}</version>
                        </dependency>
                            <!-- Use same version as we do -->
                        <dependency>
                            <groupId>org.codehaus.groovy</groupId>
                            <artifactId>groovy</artifactId>
                            <version>${groovy.version}</version>
                        </dependency>
                        <dependency>
                            <groupId>org.codehaus.groovy</groupId>
                            <artifactId>groovy-xml</artifactId>
                            <version>${groovy.version}</version>
                        </dependency>
                        <dependency>
                            <groupId>org.codehaus.groovy</groupId>
                            <artifactId>groovy-groovydoc</artifactId>
                            <version>${groovy.version}</version>
                        </dependency>
                        <dependency>
                            <groupId>org.codehaus.groovy</groupId>
                            <artifactId>groovy-templates</artifactId>
                            <version>${groovy.version}</version>
                        </dependency>
                        <dependency>
                            <groupId>org.codehaus.groovy</groupId>
                            <artifactId>groovy-ant</artifactId>
                            <version>${groovy.version}</version>
                            <exclusions>
                                <exclusion> <!-- replaced by ant-junit4 -->
                                    <groupId>org.apache.ant</groupId>
                                    <artifactId>ant-junit</artifactId>
                                </exclusion>
                            </exclusions>
                        </dependency>
                    </dependencies>
                </plugin>
                <plugin>
                   <groupId>org.apache.maven.plugins</groupId>
                   <artifactId>maven-pmd-plugin</artifactId>
                   <version>3.27.0</version>
                   <configuration>
                       <targetJdk>${javac.target}</targetJdk>
                       <printFailingErrors>true</printFailingErrors>
                       <skipPmdError>false</skipPmdError>
                       <analysisCache>true</analysisCache> <!-- enable incremental analysis -->
                       <excludeRoots>
                           <excludeRoot>target/generated-sources/annotations</excludeRoot>
                           <excludeRoot>target/generated-sources/java</excludeRoot>
                           <excludeRoot>src/test/java</excludeRoot>
                       </excludeRoots>
                       <excludes>
                            <!-- Imported file that we want to preserve as-is -->
                            <exclude>**/BCrypt.java</exclude>
                       </excludes>
                   </configuration>
                   <dependencies>
                       <dependency>
                          <groupId>net.sourceforge.pmd</groupId>
                          <artifactId>pmd-core</artifactId>
                          <version>${pmd.version}</version>
                       </dependency>
                       <dependency>
                          <groupId>net.sourceforge.pmd</groupId>
                          <artifactId>pmd-java</artifactId>
                          <version>${pmd.version}</version>
                       </dependency>
                       <dependency>
                          <groupId>net.sourceforge.pmd</groupId>
                          <artifactId>pmd-javascript</artifactId>
                          <version>${pmd.version}</version>
                       </dependency>
                       <dependency>
                          <groupId>net.sourceforge.pmd</groupId>
                          <artifactId>pmd-jsp</artifactId>
                          <version>${pmd.version}</version>
                       </dependency>
                   </dependencies>
                </plugin>
                <plugin>
                    <groupId>org.apache.maven.plugins</groupId>
                    <artifactId>maven-dependency-plugin</artifactId>
                    <dependencies>
                        <dependency>
                            <groupId>org.codehaus.plexus</groupId>
                            <artifactId>plexus-archiver</artifactId>
                            <version>${plexus.archiver.version}</version>
                        </dependency>
                    </dependencies>
                </plugin>

                <plugin>
                    <groupId>org.apache.maven.plugins</groupId>
                    <artifactId>maven-antrun-plugin</artifactId>
                    <dependencies>
                        <dependency>
                            <groupId>org.apache.ant</groupId>
                            <artifactId>ant</artifactId>
                            <version>${ant.version}</version>
                        </dependency>
                        <!--Artificial dependency for tools.jar in case we invoke javac or javah -->
                        <!--
                        <dependency>
                            <groupId>com.sun</groupId>
                            <artifactId>tools</artifactId>
                            <version>${java.version}</version>
                            <scope>system</scope>
                            <systemPath>${java.home}/../lib/tools.jar</systemPath>
                        </dependency>
                        -->
                    </dependencies>
                </plugin>
                <plugin>
                    <groupId>net.revelc.code.formatter</groupId>
                    <artifactId>formatter-maven-plugin</artifactId>
                    <version>2.27.0</version>
                    <configuration>
                        <skipXmlFormatting>true</skipXmlFormatting>
                        <skipHtmlFormatting>true</skipHtmlFormatting>
                        <skipJsonFormatting>true</skipJsonFormatting>
                        <configFile>${workspace.root.dir}${file.separator}sshd-eclipse-formatter-config.xml</configFile>
                        <lineEnding>LF</lineEnding>
                    </configuration>
                </plugin>
                <plugin>
                    <groupId>net.revelc.code</groupId>
                    <artifactId>impsort-maven-plugin</artifactId>
                    <version>1.12.0</version>
                    <configuration>
                        <lineEnding>LF</lineEnding>
                        <groups>java.,javax.,org.w3c.,org.xml.,junit.</groups>
                        <removeUnused>true</removeUnused>
                        <staticAfter>true</staticAfter>
                        <staticGroups>java.,javax.,org.w3c.,org.xml.,junit.</staticGroups>
                    </configuration>
                </plugin>
                <plugin>
                    <groupId>org.apache.maven.plugins</groupId>
                    <artifactId>maven-scm-publish-plugin</artifactId>
                    <configuration>
                        <scmBranch>gh-pages</scmBranch>
                        <content>${project.build.directory}/staging/sshd-site</content>
                    </configuration>
                </plugin>
            </plugins>
        </pluginManagement>

        <plugins>
            <plugin>
                <groupId>net.revelc.code.formatter</groupId>
                <artifactId>formatter-maven-plugin</artifactId>
                <executions>
                    <execution>
                        <id>format</id>
                        <phase>process-sources</phase>
                        <goals>
                            <goal>${format.formatter.action}</goal>
                        </goals>
                    </execution>
                </executions>
            </plugin>
            <plugin>
                <groupId>net.revelc.code</groupId>
                <artifactId>impsort-maven-plugin</artifactId>
                <executions>
                    <execution>
                        <id>sort-imports</id>
                        <phase>process-sources</phase>
                        <goals>
                            <goal>${format.impsort.action}</goal>
                        </goals>
                    </execution>
                </executions>
            </plugin>
            <plugin>
                <groupId>org.apache.maven.plugins</groupId>
                <artifactId>maven-checkstyle-plugin</artifactId>
                <configuration>
                    <configLocation>${workspace.root.dir}${file.separator}sshd-checkstyle.xml</configLocation>
                    <headerLocation>${workspace.root.dir}${file.separator}java-checkstyle-license-header.txt</headerLocation>
                        <!-- '{samedir}' is an Eclipse built in environment variable initialized with the value of the external checkstyle configuration file -->
                        <!-- See See https://checkstyle.org/eclipse-cs/#!/properties -->
                    <propertyExpansion>samedir=${workspace.root.dir}</propertyExpansion>
                    <includeTestSourceDirectory>true</includeTestSourceDirectory>
                </configuration>
                <executions>
                    <execution>
                        <id>verify-style</id>
                        <!-- Note: phase must be AFTER detection of workspace root dir -->
                        <phase>process-sources</phase>
                        <goals>
                            <goal>check</goal>
                        </goals>
                    </execution>
                </executions>
            </plugin>
            <plugin>
               <!-- to disable - mvn [commands...] -Dpmd.skip -->
               <groupId>org.apache.maven.plugins</groupId>
               <artifactId>maven-pmd-plugin</artifactId>
               <configuration>
                   <rulesets>
                       <ruleset>${workspace.root.dir}${file.separator}sshd-pmd-ruleset.xml</ruleset>
                   </rulesets>
                   <includeTests>true</includeTests>
               </configuration>
               <executions>
                   <execution>
                       <id>pmd-checker</id>
                       <!-- Note: phase must be AFTER detection of workspace root dir -->
                       <phase>process-test-classes</phase>
                       <goals>
                           <goal>check</goal>
                       </goals>
                   </execution>
               </executions>
           </plugin>
            <plugin>
                <groupId>org.apache.maven.plugins</groupId>
                <artifactId>maven-enforcer-plugin</artifactId>
                <executions>
                    <execution>
                        <id>enforce-maven-version</id>
                        <goals>
                            <goal>enforce</goal>
                        </goals>
                        <configuration>
                            <rules>
                                <requireMavenVersion>
                                    <version>${minimalMavenBuildVersion}</version>
                                </requireMavenVersion>
                                <requireJavaVersion>
                                    <version>${minimalJavaBuildVersion}</version>
                                </requireJavaVersion>
                                <requireReleaseDeps>
                                    <onlyWhenRelease>true</onlyWhenRelease>
                                    <message>No Snapshot Dependencies Allowed</message>
                                </requireReleaseDeps>
                                <dependencyConvergence />
                            </rules>
                        </configuration>
                    </execution>
                </executions>
            </plugin>
            <plugin>
                <groupId>org.apache.maven.plugins</groupId>
                <artifactId>maven-clean-plugin</artifactId>
                <executions>
                    <!-- Delete temporary serialized key files generated during tests run -->
                    <execution>
                        <id>auto-clean-key-files</id>
                        <phase>initialize</phase>
                        <goals>
                            <goal>clean</goal>
                        </goals>
                        <configuration>
                            <excludeDefaultDirectories>true</excludeDefaultDirectories>
                            <filesets>
                                <fileset>
                                    <directory>${projects.basedir}</directory>
                                    <includes>
                                        <include>*.ser</include>
                                        <include>*.pem</include>
                                    </includes>
                                </fileset>
                            </filesets>
                        </configuration>
                    </execution>
                </executions>
            </plugin>
            <plugin>
                <groupId>org.apache.maven.plugins</groupId>
                <artifactId>maven-compiler-plugin</artifactId>
                <configuration>
                    <source>${javac.source}</source>
                    <target>${javac.target}</target>
                    <compilerArgument>-g</compilerArgument>
                        <!-- see http://www.javaworld.com/article/2073587/javac-s(dashdash)xlint-options.html -->
                    <compilerArgument>-Xlint:-serial</compilerArgument>
                    <compilerArgument>-Xlint:unchecked</compilerArgument>
                </configuration>
            </plugin>
            <plugin>
                <groupId>org.apache.maven.plugins</groupId>
                <artifactId>maven-dependency-plugin</artifactId>
                <executions>
                    <execution>
                        <id>download-sources</id>
                        <phase>install</phase>
                        <goals>    <!-- automatically download the dependency sources - useful for debugging -->
                            <goal>resolve-sources</goal>
                        </goals>
                        <configuration>
                                <!-- no need to download our own sources - especially snapshot -->
                            <excludeGroupIds>org.apache.sshd</excludeGroupIds>
                            <markersDirectory>${settings.localRepository}/org/apache/sshd/dependency-maven-plugin-markers</markersDirectory>
                            <silent>${dependency.download.silent}</silent>
                        </configuration>
                    </execution>
                    <execution>
                        <id>download-javadoc</id>
                        <phase>install</phase>
                        <goals>    <!-- automatically download the dependency javadoc - useful for debugging -->
                            <goal>resolve</goal>
                        </goals>
                        <configuration>
                                <!-- no need to download our own documentation - especially snapshot -->
                            <excludeGroupIds>org.apache.sshd</excludeGroupIds>
                            <markersDirectory>${settings.localRepository}/org/apache/sshd/dependency-maven-plugin-markers</markersDirectory>
                            <classifier>javadoc</classifier>
                            <silent>${dependency.download.silent}</silent>
                        </configuration>
                    </execution>
                </executions>
            </plugin>
            <plugin>
                <groupId>org.apache.maven.plugins</groupId>
                <artifactId>maven-remote-resources-plugin</artifactId>
                <executions>
                    <execution>
                        <goals>
                            <goal>process</goal>
                        </goals>
                        <configuration>
                            <resourceBundles>
                                <resourceBundle>org.apache:apache-jar-resource-bundle:1.4</resourceBundle>
                            </resourceBundles>
                            <supplementalModels>
                                <supplementalModel>${workspace.root.dir}${file.separator}assembly${file.separator}src${file.separator}main${file.separator}legal${file.separator}notices.xml</supplementalModel>
                            </supplementalModels>
                            <properties>
                                <projectName>Apache MINA SSHD</projectName>
                                <addLicense>true</addLicense>
                                <addArtifact>true</addArtifact>
                            </properties>
                            <outputTimestamp>${project.build.outputTimestamp}</outputTimestamp> <!-- 01/01/2020 -->
                        </configuration>
                    </execution>
                </executions>
            </plugin>
            <plugin>
                <groupId>org.apache.rat</groupId>
                <artifactId>apache-rat-plugin</artifactId>
                <executions>
                    <execution>
                        <id>check-apache-license-header</id>
                        <phase>validate</phase>
                        <goals>
                            <goal>check</goal>
                        </goals>
                    </execution>
                </executions>
            </plugin>
                <!-- NOTE: do not upgrade maven or plexus-archiver plugin
                    dependency for this plugin in order to avoid

                        Execution unix-bin of goal org.apache.maven.plugins:maven-assembly-plugin:3.1.0:single failed:
                            An API incompatibility was encountered while executing org.apache.maven.plugins:maven-assembly-plugin:3.1.0:single:
                                java.lang.AbstractMethodError:
                                    org.apache.maven.plugins.assembly.archive.archiver.PrefixedFileSet.getFileMappers()
                                        [Lorg/codehaus/plexus/components/io/filemappers/FileMapper;
               -->
            <plugin>
                <groupId>org.apache.maven.plugins</groupId>
                <artifactId>maven-assembly-plugin</artifactId>
                <executions>
                    <execution>
                        <id>source-release-assembly</id>
                        <phase>none</phase>
                    </execution>
                </executions>
            </plugin>
            <plugin>
                <groupId>org.apache.felix</groupId>
                <artifactId>maven-bundle-plugin</artifactId>
                <version>6.0.0</version>
                <inherited>true</inherited>
                <extensions>true</extensions>
                <executions>
                    <execution>
                        <id>bundle-manifest</id>
                        <phase>process-classes</phase>
                        <goals>
                            <goal>manifest</goal>
                        </goals>
                        <configuration>
                            <supportIncrementalBuild>true</supportIncrementalBuild>
                            <instructions>
                                <!--
                                    maven-symbolicname is the Bundle-SymbolicName as computed by maven-bundle-plugin, exposed as
                                    a bnd variable. With the default behavior, we get "org.apache.sshd.xxx" instead of
                                    "org.apache.sshd.sshd-xxxx", which ${project.groupId}.${project.artifactId} would give.
                                    See https://felix.apache.org/documentation/subprojects/apache-felix-maven-bundle-plugin-bnd.html
                                -->
                                <Automatic-Module-Name>$(maven-symbolicname)</Automatic-Module-Name>
                                <Import-Package><![CDATA[
                                  org.apache.sshd*;version="$<range;[===,=+);$<maven_version;${project.version}>>",
                                  org.slf4j*;version="$<range;[==,${slf4j.upper.bound})>",
                                  ${bnd.extraImports}
                                  *
                                ]]></Import-Package>
                                <Export-Package>*;-noimport:=true</Export-Package>
                            </instructions>
                            <noWarningProjectTypes>pom</noWarningProjectTypes>
                        </configuration>
                    </execution>
                </executions>
                <!-- NOTE: do not upgrade maven-archiver plugin
                    dependency for this plugin in order to avoid

                    Execution bundle-manifest of goal org.apache.felix:maven-bundle-plugin:4.0.0:manifest failed:
                        An API incompatibility was encountered while executing org.apache.felix:maven-bundle-plugin:4.0.0:manifest:
                            java.lang.NoSuchMethodError:
                                org.apache.maven.archiver.MavenArchiver.getManifest(
                                    Lorg/apache/maven/project/MavenProject;
                                    Lorg/apache/maven/archiver/MavenArchiveConfiguration;)
                                        Lorg/codehaus/plexus/archiver/jar/Manifest;
               -->
            </plugin>
            <plugin>
                <groupId>org.apache.maven.plugins</groupId>
                <artifactId>maven-jar-plugin</artifactId>
                <inherited>true</inherited>
                <configuration>
                    <archive>
                        <manifestFile>${project.build.outputDirectory}/META-INF/MANIFEST.MF</manifestFile>
                    </archive>
                </configuration>
            </plugin>
            <plugin>
                <groupId>org.apache.maven.plugins</groupId>
                <artifactId>maven-surefire-plugin</artifactId>
                <configuration>
                    <includes>
                        <include>**/*Test.java</include>
                    </includes>
                    <runOrder>alphabetical</runOrder>
                    <forkCount>1</forkCount>
                    <reuseForks>true</reuseForks>
                        <!-- avoid inherent multi-threaded tests -->
                    <perCoreThreadCount>false</perCoreThreadCount>
                    <threadCount>1</threadCount>
                    <systemPropertyVariables>
                        <!-- java.io.tmpdir>${project.build.directory}${file.separator}temp</java.io.tmpdir -->
                        <java.awt.headless>true</java.awt.headless>
                        <org.slf4j.simpleLogger.logFile>System.out</org.slf4j.simpleLogger.logFile>
                        <org.apache.sshd.test.timeout.factor>${sshd.tests.timeout.factor}</org.apache.sshd.test.timeout.factor>
                        <logback.configurationFile>${workspace.root.folder}${file.separator}sshd-common${file.separator}src${file.separator}test${file.separator}resources${file.separator}logback-test.xml</logback.configurationFile>
                    </systemPropertyVariables>
                    <trimStackTrace>false</trimStackTrace>
                    <!-- lets re-run the failed test one more time, just to be sure -->
                    <rerunFailingTestsCount>${sshd.tests.rerun.count}</rerunFailingTestsCount>
                </configuration>
                <dependencies>
                    <!-- need to include it to ensure grouping detection -->
                </dependencies>
            </plugin>
        </plugins>
    </build>
    
    <distributionManagement>
        <site>
            <id>github</id>
            <url>scm:git:https://${github.actor}:${github.token}@github.com/apache/mina-sshd.git</url>
        </site>
        <repository>
            <id>dummy</id>
            <name>Dummy to avoid accidental deploys</name>
            <url />
        </repository>
    </distributionManagement>

    <reporting>
       <plugins>
           <plugin>
               <!-- used by PMD to create a source XREF -->
               <groupId>org.apache.maven.plugins</groupId>
               <artifactId>maven-jxr-plugin</artifactId>
               <version>3.6.0</version>
           </plugin>
       </plugins>
    </reporting>

    <modules>
        <module>sshd-benchmarks</module>
        <module>sshd-common</module>
        <module>sshd-putty</module>
        <module>sshd-openpgp</module>
        <module>sshd-core</module>
        <module>sshd-mina</module>
        <module>sshd-netty</module>
        <module>sshd-test</module>
        <module>sshd-scp</module>
        <module>sshd-sftp</module>
        <module>sshd-ldap</module>
        <module>sshd-git</module>
        <module>sshd-contrib</module>
        <module>sshd-spring-sftp</module>
        <module>sshd-cli</module>
        <module>sshd-osgi</module>
        <module>assembly</module>
        <module>sshd-site</module>
    </modules>
</project><|MERGE_RESOLUTION|>--- conflicted
+++ resolved
@@ -27,11 +27,7 @@
 
     <groupId>org.apache.sshd</groupId>
     <artifactId>sshd</artifactId>
-<<<<<<< HEAD
     <version>3.0.0-SNAPSHOT</version>
-=======
-    <version>2.16.0-SNAPSHOT</version>
->>>>>>> 62e6b5c8
     <name>Apache Mina SSHD</name>
     <packaging>pom</packaging>
     <inceptionYear>2008</inceptionYear>
@@ -122,13 +118,8 @@
         <maven.archiver.version>3.6.3</maven.archiver.version>
         <plexus.archiver.version>4.10.0</plexus.archiver.version>
         <!-- See https://pmd.github.io/ for available latest version -->
-<<<<<<< HEAD
-        <pmd.version>7.14.0</pmd.version>
+        <pmd.version>7.16.0</pmd.version>
         <japicmp.version>0.23.1</japicmp.version>
-=======
-        <pmd.version>7.16.0</pmd.version>
-
->>>>>>> 62e6b5c8
         <sshd.tests.timeout.factor>1.0</sshd.tests.timeout.factor>
         <sshd.tests.rerun.count>2</sshd.tests.rerun.count>
 
@@ -1370,7 +1361,7 @@
             </plugin>
         </plugins>
     </build>
-    
+
     <distributionManagement>
         <site>
             <id>github</id>
