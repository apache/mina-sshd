<project xmlns="http://maven.apache.org/POM/4.0.0" xmlns:xsi="http://www.w3.org/2001/XMLSchema-instance" xsi:schemaLocation="http://maven.apache.org/POM/4.0.0 http://maven.apache.org/maven-v4_0_0.xsd">
    <!--

        Licensed to the Apache Software Foundation (ASF) under one or more
        contributor license agreements. See the NOTICE file distributed with
        this work for additional information regarding copyright ownership.
        The ASF licenses this file to You under the Apache License, Version 2.0
        (the "License"); you may not use this file except in compliance with
        the License. You may obtain a copy of the License at

           http://www.apache.org/licenses/LICENSE-2.0

        Unless required by applicable law or agreed to in writing, software
        distributed under the License is distributed on an "AS IS" BASIS,
        WITHOUT WARRANTIES OR CONDITIONS OF ANY KIND, either express or implied.
        See the License for the specific language governing permissions and
        limitations under the License.
    -->

    <modelVersion>4.0.0</modelVersion>

    <parent>
        <groupId>org.apache</groupId>
        <artifactId>apache</artifactId>
        <version>33</version>
    </parent>

    <groupId>org.apache.sshd</groupId>
    <artifactId>sshd</artifactId>
    <version>2.14.0-SNAPSHOT</version>
    <name>Apache Mina SSHD</name>
    <packaging>pom</packaging>
    <inceptionYear>2008</inceptionYear>

    <mailingLists>
        <mailingList>
            <name>Users mailing list</name>
            <subscribe>users-subscribe@mina.apache.org</subscribe>
            <unsubscribe>users-unsubscribe@mina.apache.org</unsubscribe>
            <post>users@mina.apache.org</post>
            <archive>https://mail-archives.apache.org/mod_mbox/mina-users/</archive>
        </mailingList>
        <mailingList>
            <name>MINA Development mailing list</name>
            <subscribe>dev-subscribe@mina.apache.org</subscribe>
            <unsubscribe>dev-unsubscribe@mina.apache.org</unsubscribe>
            <post>dev@mina.apache.org</post>
            <archive>https://mail-archives.apache.org/mod_mbox/mina-dev/</archive>
            <otherArchives>
                <otherArchive>https://www.nabble.com/Apache-MINA-f16868.html</otherArchive>
            </otherArchives>
        </mailingList>
        <mailingList>
            <name>MINA Commit mailing list</name>
            <subscribe>commits-subscribe@mina.apache.org</subscribe>
            <unsubscribe>commits-unsubscribe@mina.apache.org</unsubscribe>
            <archive>https://mail-archives.apache.org/mod_mbox/mina-commits/</archive>
        </mailingList>
    </mailingLists>

    <issueManagement>
        <system>GitHub</system>
        <url>https://github.com/apache/mina-sshd/issues</url>
    </issueManagement>

    <scm>
        <connection>scm:git:https://gitbox.apache.org/repos/asf/mina-sshd.git</connection>
        <developerConnection>scm:git:https://gitbox.apache.org/repos/asf/mina-sshd.git</developerConnection>
        <url>https://github.com/apache/mina-sshd/tree/${project.scm.tag}</url>
        <tag>sshd-2.13.2</tag>
    </scm>

    <properties>
        <minimalJavaBuildVersion>17</minimalJavaBuildVersion>
        <surefireJdk>[${minimalJavaBuildVersion},)</surefireJdk>
        <minimalMavenBuildVersion>3.9.8</minimalMavenBuildVersion>

        <format.impsort.action>sort</format.impsort.action>
        <format.formatter.action>format</format.formatter.action>


        <project.build.sourceEncoding>UTF-8</project.build.sourceEncoding>
        <project.build.outputTimestamp>2024-07-23T13:00:38Z</project.build.outputTimestamp>

        <java.sdk.version>8</java.sdk.version>
        <javac.source>${java.sdk.version}</javac.source>
        <project.build.java.source>${javac.source}</project.build.java.source>
        <maven.compiler.source>${javac.source}</maven.compiler.source>
        <ant.version>1.10.14</ant.version>
        <ant.build.javac.source>${javac.source}</ant.build.javac.source>
        <build-helper-maven-plugin.version>3.6.0</build-helper-maven-plugin.version>

        <javac.target>${javac.source}</javac.target>
        <required.java.version>[${javac.target},)</required.java.version>
        <project.build.java.target>${javac.target}</project.build.java.target>
        <maven.compiler.target>${javac.target}</maven.compiler.target>
        <ant.build.javac.target>${javac.target}</ant.build.javac.target>

        <groovy.version>4.0.17</groovy.version>
        <bouncycastle.version>1.78.1</bouncycastle.version>
            <!-- NOTE: upgrading slf4j beyond this version causes
            
            Execution verify-style of goal org.apache.maven.plugins:maven-checkstyle-plugin:3.1.2:check failed.: NullPointerException
            -->
        <slf4j.version>1.7.36</slf4j.version>
        <slf4j.upper.bound>3</slf4j.upper.bound>
        <logback.version>1.2.13</logback.version>
        <spring.version>5.3.39</spring.version>
            <!-- NOTE: upgrading jGit to 6.x requires Java 11 -->
        <jgit.version>5.13.3.202401111512-r</jgit.version>
<<<<<<< HEAD
        <bytebuddy.version>1.12.6</bytebuddy.version>
        <testcontainers.version>1.19.7</testcontainers.version>
        <grpc.version>1.27.2</grpc.version> <!-- Used only in tests -->
=======
        <bytebuddy.version>1.14.18</bytebuddy.version>
        <testcontainers.version>1.20.1</testcontainers.version>
        <grpc.version>1.65.1</grpc.version> <!-- Used only in tests -->
>>>>>>> a1a2d8fc
        <!-- addresses multi transitive versions of jna under org.testcontainers:testcontainers:1.15.3 -->
        <jna.version>5.8.0</jna.version>

        <maven.archiver.version>3.6.2</maven.archiver.version>
        <plexus.archiver.version>4.8.0</plexus.archiver.version>
        <!-- See https://pmd.github.io/ for available latest version -->
        <pmd.version>7.4.0</pmd.version>

        <sshd.tests.timeout.factor>1.0</sshd.tests.timeout.factor>
        <sshd.tests.rerun.count>2</sshd.tests.rerun.count>

        <dependency.download.silent>true</dependency.download.silent>
        <bnd.extraImports />
    </properties>

    <profiles>
        <profile>
            <id>format-check</id>
            <properties>
                <format.impsort.action>check</format.impsort.action>
                <format.formatter.action>validate</format.formatter.action>
            </properties>
        </profile>
                
        <profile>
            <id>toolchains</id>
            <activation>
                <property>
                    <name>surefireJdk</name>
                </property>
            </activation>
            <build>
                <plugins>
                    <plugin>
                        <groupId>org.apache.maven.plugins</groupId>
                        <artifactId>maven-surefire-plugin</artifactId>
                        <configuration>
                            <jdkToolchain>
                                <version>${surefireJdk}</version>
                            </jdkToolchain>
                        </configuration>
                    </plugin>
                </plugins>
            </build>
        </profile>

        <profile>
            <id>ci</id>
            <properties>
                <sshd.tests.timeout.factor>4.0</sshd.tests.timeout.factor>
                <sshd.tests.rerun.count>4</sshd.tests.rerun.count>
            </properties>
        </profile>

        <profile>
            <id>quick</id>
            <properties>
                <skipTests>true</skipTests>
                <maven.javadoc.skip>true</maven.javadoc.skip>
            </properties>
        </profile>

        <profile>
            <id>findbugs</id>
            <build>
                <plugins>
                    <plugin>
                        <groupId>org.codehaus.mojo</groupId>
                        <artifactId>findbugs-maven-plugin</artifactId>
                        <configuration>
                            <xmlOutput>true</xmlOutput>
                            <fork>false</fork>
                            <includeTests>true</includeTests>
                            <includeFilterFile>${workspace.root.dir}${file.separator}sshd-findbugs.xml</includeFilterFile>
                        </configuration>
                        <executions>
                            <execution>
                                <id>run-findbugs</id>
                                <!-- Note: phase must be AFTER detection of workspace root dir -->
                                <phase>compile</phase>
                                <goals>
                                    <goal>check</goal>
                                </goals>
                            </execution>
                        </executions>
                    </plugin>
                </plugins>
            </build>
        </profile>

        <profile>
                <!-- mvn -Powasp verify

                    NOTE: recommend also

                    * Activating 'quick' profile
                    * Skip PMD, checkstyle, formatting, assembly, etc.

                mvn -Powasp,quick -Danimal.sniffer.skip=true -Drat.skip=true -Dpmd.skip=true -Dcheckstyle.skip=true -Dassembly.skipAssembly=true -Dformatter.skip=true -Dimpsort.skip=true verify

                -->
            <id>owasp</id>
            <build>
                <plugins>
                    <plugin>
                        <groupId>org.owasp</groupId>
                        <artifactId>dependency-check-maven</artifactId>
                        <version>10.0.4</version>
                            <!-- see https://jeremylong.github.io/DependencyCheck/dependency-check-maven/configuration.html -->
                        <configuration>
                                <!-- see https://github.com/jeremylong/DependencyCheck/issues/1394 -->
                            <retireJsAnalyzerEnabled>false</retireJsAnalyzerEnabled>
                            <suppressionFiles>
                                 <suppressionFile>${workspace.root.dir}${file.separator}sshd-owasp-suppressions.xml</suppressionFile>
                            </suppressionFiles>
                                <!-- Not much we can do about system scope - e.g, JDK 'tools.jar' (nor do we use it) -->
                            <skipSystemScope>true</skipSystemScope>
                                <!-- We do not disseminate the test code nor do we expect it to be used in production sites -->
                            <skipTestScope>true</skipTestScope>
                                <!-- We currently don't have any .NET assemblies -->
                            <assemblyAnalyzerEnabled>false</assemblyAnalyzerEnabled>
                            <nuspecAnalyzerEnabled>false</nuspecAnalyzerEnabled>
                                <!-- We take care of such checks manually/periodically -->
                            <versionCheckEnabled>false</versionCheckEnabled>
                        </configuration>
                        <executions>
                           <execution>
                                <id>run-owasp-dependency-check</id>
                                <!-- Note: phase must be AFTER detection of workspace root dir -->
                                <goals>
                                    <goal>check</goal>
                                </goals>
                            </execution>
                        </executions>
                    </plugin>
                </plugins>
            </build>
        </profile>

        <profile>
            <id>javac-errorprone</id>
            <build>
                <plugins>
                    <plugin>
                        <groupId>org.apache.maven.plugins</groupId>
                        <artifactId>maven-compiler-plugin</artifactId>
                        <configuration>
                            <compilerId>javac-with-errorprone</compilerId>
                            <forceJavacCompilerUse>true</forceJavacCompilerUse>
                            <showWarnings>true</showWarnings>
                        </configuration>
                        <dependencies>
    	                    <dependency>
            	                <groupId>org.codehaus.plexus</groupId>
                                <artifactId>plexus-compiler-javac-errorprone</artifactId>
            	                <version>2.8.1</version>
            		        </dependency>
                		      <!-- override plexus-compiler-javac-errorprone's dependency on Error Prone with the latest version -->
                           <dependency>
                                <groupId>com.google.errorprone</groupId>
                                <artifactId>error_prone_core</artifactId>
                	            <version>2.29.2</version>
                            </dependency>
            		    </dependencies>
                    </plugin>
                 </plugins>
            </build>
        </profile>

        <profile>
            <id>javac-jdk9+</id>
            <activation>
                <jdk>[9,)</jdk>
            </activation>
            <build>
                <plugins>
                    <plugin>
                        <groupId>org.apache.maven.plugins</groupId>
                        <artifactId>maven-compiler-plugin</artifactId>
                        <configuration>
                            <release>${java.sdk.version}</release>
                        </configuration>
                    </plugin>
                </plugins>
            </build>
        </profile>

        <profile>
            <id>only-eclipse</id>
            <activation>
                <property>
                    <name>m2e.version</name>
                </property>
            </activation>
            <build>
                <pluginManagement>
                    <plugins>
                        <!--This plugin's configuration is used to store Eclipse
                            m2e settings only and overcome integration problems.
                            It has no influence on the Maven build itself. -->
                        <plugin>
                            <groupId>org.eclipse.m2e</groupId>
                            <artifactId>lifecycle-mapping</artifactId>
                            <version>1.0.0</version>
                            <configuration>
                                <lifecycleMappingMetadata>
                                    <pluginExecutions>
                                        <pluginExecution>
                                            <pluginExecutionFilter>
                                                <groupId>org.apache.maven.plugins</groupId>
                                                <artifactId>maven-dependency-plugin</artifactId>
                                                <versionRange>[1.0,)</versionRange>
                                                <goals>
                                                    <goal>copy</goal>
                                                    <goal>copy-dependencies</goal>
                                                </goals>
                                            </pluginExecutionFilter>
                                            <action>
                                                <execute />
                                            </action>
                                        </pluginExecution>
                                        <pluginExecution>
                                            <pluginExecutionFilter>
                                                <groupId>org.apache.rat</groupId>
                                                <artifactId>apache-rat-plugin</artifactId>
                                                <versionRange>[0.1,)</versionRange>
                                                <goals>
                                                    <goal>check</goal>
                                                </goals>
                                            </pluginExecutionFilter>
                                            <action>
                                                <execute />
                                            </action>
                                        </pluginExecution>
                                        <pluginExecution>
                                            <pluginExecutionFilter>
                                                <groupId>org.apache.maven.plugins</groupId>
                                                <artifactId>maven-checkstyle-plugin</artifactId>
                                                <versionRange>[1.0,)</versionRange>
                                                <goals>
                                                    <goal>check</goal>
                                                </goals>
                                            </pluginExecutionFilter>
                                            <action>
                                                <ignore />
                                            </action>
                                        </pluginExecution>
                                        <pluginExecution>
                                            <pluginExecutionFilter>
                                                <groupId>org.apache.maven.plugins</groupId>
                                                <artifactId>maven-pmd-plugin</artifactId>
                                                <versionRange>[3.9.0,)</versionRange>
                                                <goals>
                                                    <goal>check</goal>
                                                </goals>
                                            </pluginExecutionFilter>
                                            <action>
                                                <ignore />
                                            </action>
                                        </pluginExecution>
                                        <pluginExecution>
                                            <pluginExecutionFilter>
                                                <groupId>org.apache.felix</groupId>
                                                <artifactId>maven-bundle-plugin</artifactId>
                                                <versionRange>[1.0,)</versionRange>
                                                <goals>
                                                    <goal>manifest</goal>
                                                </goals>
                                            </pluginExecutionFilter>
                                            <action>
                                                <execute />
                                            </action>
                                        </pluginExecution>
                                        <pluginExecution>
                                            <pluginExecutionFilter>
                                                <groupId>org.apache.maven.plugins</groupId>
                                                <artifactId>maven-antrun-plugin</artifactId>
                                                <versionRange>[1.8,)</versionRange>
                                                <goals>
                                                    <goal>run</goal>
                                                </goals>
                                            </pluginExecutionFilter>
                                            <action>
                                                <execute />
                                            </action>
                                        </pluginExecution>
                                    </pluginExecutions>
                                </lifecycleMappingMetadata>
                            </configuration>
                        </plugin>
                    </plugins>
                </pluginManagement>
            </build>
        </profile>
    </profiles>

    <dependencyManagement>
        <dependencies>
            <dependency>
                <groupId>org.apache.groovy</groupId>
                <artifactId>groovy</artifactId>
                <version>${groovy.version}</version>
            </dependency>
            <dependency>
                <groupId>org.apache.groovy</groupId>
                <artifactId>groovy-ant</artifactId>
                <version>${groovy.version}</version>
                <exclusions>
                    <exclusion> <!-- replaced by ant-junit4 -->
                        <groupId>org.apache.ant</groupId>
                        <artifactId>ant-junit</artifactId>
                    </exclusion>
                </exclusions>
            </dependency>

            <dependency>
                <groupId>org.apache.mina</groupId>
                <artifactId>mina-core</artifactId>
                <version>2.0.23</version>
            </dependency>
            <dependency>
                <groupId>tomcat</groupId>
                <artifactId>tomcat-apr</artifactId>
                <version>5.5.23</version>
            </dependency>

            <dependency>
                <groupId>net.i2p.crypto</groupId>
                <artifactId>eddsa</artifactId>
                <version>0.3.0</version>
            </dependency>

            <dependency>
                <groupId>org.bouncycastle</groupId>
                <artifactId>bcpg-jdk18on</artifactId>
                <version>${bouncycastle.version}</version>
            </dependency>
            <dependency>
                <groupId>org.bouncycastle</groupId>
                <artifactId>bcpkix-jdk18on</artifactId>
                <version>${bouncycastle.version}</version>
            </dependency>
            <dependency>
                <groupId>org.bouncycastle</groupId>
                <artifactId>bcprov-jdk18on</artifactId>
                <version>${bouncycastle.version}</version>
            </dependency>
            <dependency>
                <groupId>org.bouncycastle</groupId>
                <artifactId>bcutil-jdk18on</artifactId>
                <version>${bouncycastle.version}</version>
            </dependency>

            <dependency>
                <groupId>org.slf4j</groupId>
                <artifactId>slf4j-api</artifactId>
                <version>${slf4j.version}</version>
            </dependency>
            <dependency>
                <groupId>org.slf4j</groupId>
                <artifactId>jcl-over-slf4j</artifactId>
                <version>${slf4j.version}</version>
            </dependency>
            <dependency>
                <groupId>org.slf4j</groupId>
                <artifactId>jul-to-slf4j</artifactId>
                <version>${slf4j.version}</version>
            </dependency>
            <dependency>
                <groupId>org.slf4j</groupId>
                <artifactId>slf4j-jdk14</artifactId>
                <version>${slf4j.version}</version>
            </dependency>
            <dependency>
                <groupId>org.slf4j</groupId>
                <artifactId>slf4j-simple</artifactId>
                <version>${slf4j.version}</version>
            </dependency>

            <dependency>
                <groupId>ch.qos.logback</groupId>
                <artifactId>logback-core</artifactId>
                <version>${logback.version}</version>
            </dependency>

            <dependency>
                <groupId>ch.qos.logback</groupId>
                <artifactId>logback-classic</artifactId>
                <version>${logback.version}</version>
            </dependency>

            <dependency>
                <groupId>com.github.mwiede</groupId>
                <artifactId>jsch</artifactId>
                <version>0.2.19</version>
            </dependency>

                <!-- Transitive dependencies by various 3rd party packages -->
            <dependency>
                <groupId>commons-io</groupId>
                <artifactId>commons-io</artifactId>
                <version>2.16.1</version>
            </dependency>
            <dependency>
                <groupId>commons-lang</groupId>
                <artifactId>commons-lang</artifactId>
                <version>2.6</version>
            </dependency>
            <dependency>
                <groupId>commons-collections</groupId>
                <artifactId>commons-collections</artifactId>
                <version>3.2.2</version>
            </dependency>

            <dependency>
                <groupId>org.springframework</groupId>
                <artifactId>spring-core</artifactId>
                <version>${spring.version}</version>
                <exclusions>
                        <!-- We use jcl-over-slf4j -->
                    <exclusion>
                        <groupId>org.springframework</groupId>
                        <artifactId>spring-jcl</artifactId>
                    </exclusion>
                </exclusions>
            </dependency>
            <dependency>
                <groupId>org.springframework</groupId>
                <artifactId>spring-framework-bom</artifactId>
                <version>${spring.version}</version>
                <type>pom</type>
                <scope>import</scope>
            </dependency>

            <dependency>
                <groupId>org.mockito</groupId>
                <artifactId>mockito-core</artifactId>
                <version>4.11.0</version>
            </dependency>

                <!-- Referenced indirectly by Bytebuddy -->
            <dependency>
                <groupId>com.google.code.findbugs</groupId>
                <artifactId>jsr305</artifactId>
                <version>3.0.2</version>
            </dependency>

                <!-- Used by mockito -->
            <dependency>
                <groupId>net.bytebuddy</groupId>
                <artifactId>byte-buddy</artifactId>
                <version>${bytebuddy.version}</version>
            </dependency>
            <dependency>
                <groupId>net.bytebuddy</groupId>
                <artifactId>byte-buddy-agent</artifactId>
                <version>${bytebuddy.version}</version>
            </dependency>

            <dependency>
                <groupId>net.sf.jpam</groupId>
                <artifactId>jpam</artifactId>
                <version>1.1</version>
            </dependency>
            <dependency>
                <groupId>commons-httpclient</groupId>
                <artifactId>commons-httpclient</artifactId>
                <version>3.1</version>
                <exclusions>
                    <exclusion>    <!-- we are using jcl-over-slf4j -->
                        <groupId>commons-logging</groupId>
                        <artifactId>commons-logging</artifactId>
                    </exclusion>
                </exclusions>
            </dependency>
            <dependency>
                <groupId>org.apache.httpcomponents</groupId>
                <artifactId>httpclient</artifactId>
                <version>4.5.14</version>
                <exclusions>
                    <exclusion>    <!-- we are using jcl-over-slf4j -->
                        <groupId>commons-logging</groupId>
                        <artifactId>commons-logging</artifactId>
                    </exclusion>
                </exclusions>
            </dependency>
            <dependency>
                <groupId>org.apache.httpcomponents</groupId>
                <artifactId>httpcore</artifactId>
                <version>4.4.16</version>
            </dependency>
            <dependency>
                <groupId>ch.ethz.ganymed</groupId>
                <artifactId>ganymed-ssh2</artifactId>
                <version>262</version>
            </dependency>

            <dependency>
                <groupId>org.eclipse.jgit</groupId>
                <artifactId>org.eclipse.jgit</artifactId>
                <version>${jgit.version}</version>
            </dependency>
            <dependency>
                <groupId>org.eclipse.jgit</groupId>
                <artifactId>org.eclipse.jgit.ssh.apache</artifactId>
                <version>${jgit.version}</version>
                    <!-- Do not include ourselves -->
                <exclusions>
                    <exclusion>
                        <groupId>org.apache.sshd</groupId>
                        <artifactId>sshd-core</artifactId>
                    </exclusion>
                    <exclusion>
                        <groupId>org.apache.sshd</groupId>
                        <artifactId>sshd-sftp</artifactId>
                    </exclusion>
                </exclusions>
            </dependency>
            <dependency>
                <groupId>org.eclipse.jgit</groupId>
                <artifactId>org.eclipse.jgit.pgm</artifactId>
                <version>${jgit.version}</version>
                    <!-- We provide our own slf4j logging - needed for tests only -->
                <exclusions>
                    <exclusion>
                      <groupId>org.slf4j</groupId>
                      <artifactId>slf4j-log4j12</artifactId>
                    </exclusion>

                    <exclusion>
                      <groupId>log4j</groupId>
                      <artifactId>log4j</artifactId>
                    </exclusion>
                </exclusions>
            </dependency>

            <dependency>
                <groupId>org.apache.servicemix.bundles</groupId>
                <artifactId>org.apache.servicemix.bundles.not-yet-commons-ssl</artifactId>
                <version>0.3.11_1</version>
            </dependency>
            <dependency>
                <groupId>org.junit.jupiter</groupId>
                <artifactId>junit-jupiter</artifactId>
                <version>5.10.3</version>
            </dependency>
            <dependency>
                <groupId>org.mockito</groupId>
                <artifactId>mockito-junit-jupiter</artifactId>
                <version>3.12.4</version>
            </dependency>
        </dependencies>
    </dependencyManagement>

        <!-- Common dependencies for all projects -->
    <dependencies>
        <dependency>
            <groupId>org.slf4j</groupId>
            <artifactId>slf4j-api</artifactId>
        </dependency>
            <!-- Just in case any of our dependencies uses JCL -->
        <dependency>
            <groupId>org.slf4j</groupId>
            <artifactId>jcl-over-slf4j</artifactId>
        </dependency>

            <!-- Test dependencies -->
        <dependency>
            <groupId>org.slf4j</groupId>
            <artifactId>jul-to-slf4j</artifactId>
            <scope>test</scope>
        </dependency>
        <dependency>
            <groupId>ch.qos.logback</groupId>
            <artifactId>logback-core</artifactId>
            <scope>test</scope>
        </dependency>
        <dependency>
            <groupId>ch.qos.logback</groupId>
            <artifactId>logback-classic</artifactId>
            <scope>test</scope>
        </dependency>
        <dependency>
            <groupId>org.mockito</groupId>
            <artifactId>mockito-core</artifactId>
            <scope>test</scope>
        </dependency>
     </dependencies>

    <build>
        <pluginManagement>
            <plugins>
                <plugin>
                    <groupId>org.codehaus.mojo</groupId>
                    <artifactId>build-helper-maven-plugin</artifactId>
                    <version>${build-helper-maven-plugin.version}</version>
                </plugin>
                <plugin>
                    <groupId>org.apache.rat</groupId>
                    <artifactId>apache-rat-plugin</artifactId>
                    <configuration>
                        <consoleOutput>true</consoleOutput>
                        <excludes>
                            <exclude>.asf.yaml</exclude>
                            <exclude>*.md</exclude>
                            <exclude>.github/**</exclude>
                            <exclude>docs/**</exclude>
                            <exclude>sshd-sources/**</exclude>
                            <exclude>src/test/resources/**</exclude>
                            <exclude>src/main/resources/org/apache/sshd/benchmarks/**</exclude>
                            <exclude>src/main/java/org/apache/sshd/benchmarks/**/*.md</exclude>
                            <exclude>**/stty-output-*.txt</exclude>
                            <exclude>**/target/**</exclude>
                            <!-- formatter plugin cache folder -->
                            <exclude>**/.cache/**</exclude>
                            <exclude>*checkstyle*</exclude>
                            <exclude>*findbugs*</exclude>
                            <exclude>*suppressions*</exclude>
                            <exclude>**/big-msg.txt</exclude>
                            <!-- Special files imported from another project that we want to keep as-is -->
                            <exclude>**/BCrypt.java</exclude>
                            <exclude>LICENSE*</exclude>
                            <exclude>NOTICE*</exclude>
                            <exclude>security.txt</exclude>
                                <!-- IDE files -->
                            <exclude>*pmd*</exclude>
                            <exclude>*.ser</exclude>
                            <exclude>*.iml</exclude>
                            <exclude>.metadata/**</exclude>
                            <exclude>.recommenders/**</exclude>
                            <exclude>RemoteSystemsTempFiles/**</exclude>
                            <exclude>**/licenses/*.txt</exclude>
                            <exclude>.project</exclude>
                            <exclude>.classpath</exclude>
                            <exclude>.springBeans</exclude>
                            <exclude>.pydevproject</exclude>
                            <exclude>*.pyc</exclude>
                            <exclude>.settings/**</exclude>
                            <exclude>.repository/**</exclude>
                            <exclude>.gitignore</exclude>
                            <exclude>.gitattributes</exclude>
                            <exclude>.git/**</exclude>
                            <exclude>.attach_pid*</exclude>
                        </excludes>
                    </configuration>
                </plugin>
                <plugin>
                    <groupId>org.apache.maven.plugins</groupId>
                    <artifactId>maven-scm-plugin</artifactId>
                    <dependencies>
                        <dependency>
                            <groupId>org.apache.maven.scm</groupId>
                            <artifactId>maven-scm-provider-gitexe</artifactId>
                            <version>${version.maven-scm-plugin}</version>
                        </dependency>
                        <dependency>
                            <groupId>org.apache.maven.scm</groupId>
                            <artifactId>maven-scm-provider-svnexe</artifactId>
                            <version>${version.maven-scm-plugin}</version>
                        </dependency>
                    </dependencies>
                </plugin>
                <plugin>
                    <groupId>org.apache.maven.plugins</groupId>
                    <artifactId>maven-release-plugin</artifactId>
                    <configuration>
                        <autoVersionSubmodules>true</autoVersionSubmodules>
                    </configuration>
                </plugin>
                <plugin>
                    <groupId>org.apache.maven.plugins</groupId>
                    <artifactId>maven-source-plugin</artifactId>
                    <dependencies>
                        <dependency>
                            <groupId>org.apache.maven</groupId>
                            <artifactId>maven-archiver</artifactId>
                            <version>${maven.archiver.version}</version>
                        </dependency>
                        <dependency>
                            <groupId>org.codehaus.plexus</groupId>
                            <artifactId>plexus-archiver</artifactId>
                            <version>${plexus.archiver.version}</version>
                        </dependency>
                    </dependencies>
                </plugin>
                <plugin>
                    <groupId>org.apache.maven.plugins</groupId>
                    <artifactId>maven-resources-plugin</artifactId>
                    <configuration>
                            <!-- see https://maven.apache.org/plugins/maven-resources-plugin/examples/filtering-properties-files.html -->
                        <propertiesEncoding>ISO-8859-1</propertiesEncoding>
                    </configuration>
                </plugin>
                <plugin>
                    <groupId>org.apache.maven.plugins</groupId>
                    <artifactId>maven-javadoc-plugin</artifactId>
                    <configuration>
                        <additionalOptions>-Xdoclint:-missing</additionalOptions>
                        <encoding>${project.build.sourceEncoding}</encoding>
                        <quiet>true</quiet>
                        <links>
                            <link>http://docs.oracle.com/javase/${java.sdk.version}/docs/api</link>
                        </links>
                    </configuration>
                    <dependencies>
                        <dependency>
                            <groupId>org.apache.maven</groupId>
                            <artifactId>maven-archiver</artifactId>
                            <version>${maven.archiver.version}</version>
                        </dependency>
                        <dependency>
                            <groupId>org.codehaus.plexus</groupId>
                            <artifactId>plexus-archiver</artifactId>
                            <version>${plexus.archiver.version}</version>
                        </dependency>
                    </dependencies>
                </plugin>
                <plugin>
                    <groupId>org.apache.maven.plugins</groupId>
                    <artifactId>maven-checkstyle-plugin</artifactId>
                    <version>3.4.0</version>
                    <configuration>
                        <logViolationsToConsole>true</logViolationsToConsole>
                        <includeTestSourceDirectory>true</includeTestSourceDirectory>
                        <resourceExcludes>**/*.properties</resourceExcludes>
                    </configuration>
                    <!-- <dependencies> -->
                        <!-- See http://checkstyle.sourceforge.net/ for latest version. Version 10 requires Java 11 -->
                        <!-- <dependency>
                            <groupId>com.puppycrawl.tools</groupId>
                            <artifactId>checkstyle</artifactId>
                            <version>9.3</version>
                        </dependency> -->
                    <!-- </dependencies> -->
                </plugin>

                <plugin>
                    <groupId>org.codehaus.mojo</groupId>
                    <artifactId>findbugs-maven-plugin</artifactId>
                    <version>3.0.5</version>
                        <!-- see https://www.petrikainulainen.net/programming/maven/findbugs-maven-plugin-tutorial/ -->
                    <configuration>
                        <effort>Max</effort>
                        <threshold>Low</threshold>
                        <xmlOutput>true</xmlOutput>
                        <findbugsXmlOutputDirectory>${project.build.directory}/findbugs</findbugsXmlOutputDirectory>
                    </configuration>
                    <dependencies>
                        <dependency>
                            <groupId>com.google.code.findbugs</groupId>
                            <artifactId>findbugs</artifactId>
                            <version>3.0.1</version>
                        </dependency>
                            <!-- Use same version as we do -->
                        <dependency>
                            <groupId>org.apache.ant</groupId>
                            <artifactId>ant</artifactId>
                            <version>${ant.version}</version>
                        </dependency>
                        <dependency>    <!-- replace ant-junit artifact -->
                            <groupId>org.apache.ant</groupId>
                            <artifactId>ant-junit4</artifactId>
                            <version>${ant.version}</version>
                        </dependency>
                        <dependency>
                            <groupId>org.apache.ant</groupId>
                            <artifactId>ant-antlr</artifactId>
                            <version>${ant.version}</version>
                        </dependency>
                        <dependency>
                            <groupId>org.apache.ant</groupId>
                            <artifactId>ant-launcher</artifactId>
                            <version>${ant.version}</version>
                        </dependency>
                            <!-- Use same version as we do -->
                        <dependency>
                            <groupId>org.codehaus.groovy</groupId>
                            <artifactId>groovy</artifactId>
                            <version>${groovy.version}</version>
                        </dependency>
                        <dependency>
                            <groupId>org.codehaus.groovy</groupId>
                            <artifactId>groovy-xml</artifactId>
                            <version>${groovy.version}</version>
                        </dependency>
                        <dependency>
                            <groupId>org.codehaus.groovy</groupId>
                            <artifactId>groovy-groovydoc</artifactId>
                            <version>${groovy.version}</version>
                        </dependency>
                        <dependency>
                            <groupId>org.codehaus.groovy</groupId>
                            <artifactId>groovy-templates</artifactId>
                            <version>${groovy.version}</version>
                        </dependency>
                        <dependency>
                            <groupId>org.codehaus.groovy</groupId>
                            <artifactId>groovy-ant</artifactId>
                            <version>${groovy.version}</version>
                            <exclusions>
                                <exclusion> <!-- replaced by ant-junit4 -->
                                    <groupId>org.apache.ant</groupId>
                                    <artifactId>ant-junit</artifactId>
                                </exclusion>
                            </exclusions>
                        </dependency>
                    </dependencies>
                </plugin>
                <plugin>
                   <groupId>org.apache.maven.plugins</groupId>
                   <artifactId>maven-pmd-plugin</artifactId>
                   <version>3.24.0</version>
                   <configuration>
                       <targetJdk>${javac.target}</targetJdk>
                       <printFailingErrors>true</printFailingErrors>
                       <skipPmdError>false</skipPmdError>
                       <analysisCache>true</analysisCache> <!-- enable incremental analysis -->
                       <excludeRoots>
                           <excludeRoot>target/generated-sources/annotations</excludeRoot>
                           <excludeRoot>target/generated-sources/java</excludeRoot>
                           <excludeRoot>src/test/java</excludeRoot>
                       </excludeRoots>
                       <excludes>
                            <!-- Imported file that we want to preserve as-is -->
                            <exclude>**/BCrypt.java</exclude>
                       </excludes>
                   </configuration>
                   <dependencies>
                       <dependency>
                          <groupId>net.sourceforge.pmd</groupId>
                          <artifactId>pmd-core</artifactId>
                          <version>${pmd.version}</version>
                       </dependency>
                       <dependency>
                          <groupId>net.sourceforge.pmd</groupId>
                          <artifactId>pmd-java</artifactId>
                          <version>${pmd.version}</version>
                       </dependency>
                       <dependency>
                          <groupId>net.sourceforge.pmd</groupId>
                          <artifactId>pmd-javascript</artifactId>
                          <version>${pmd.version}</version>
                       </dependency>
                       <dependency>
                          <groupId>net.sourceforge.pmd</groupId>
                          <artifactId>pmd-jsp</artifactId>
                          <version>${pmd.version}</version>
                       </dependency>
                   </dependencies>
                </plugin>
                <plugin>
                    <groupId>org.apache.maven.plugins</groupId>
                    <artifactId>maven-dependency-plugin</artifactId>
                    <dependencies>
                        <dependency>
                            <groupId>org.codehaus.plexus</groupId>
                            <artifactId>plexus-archiver</artifactId>
                            <version>${plexus.archiver.version}</version>
                        </dependency>
                    </dependencies>
                </plugin>

                <plugin>
                    <groupId>org.apache.maven.plugins</groupId>
                    <artifactId>maven-antrun-plugin</artifactId>
                    <dependencies>
                        <dependency>
                            <groupId>org.apache.ant</groupId>
                            <artifactId>ant</artifactId>
                            <version>${ant.version}</version>
                        </dependency>
                        <!--Artificial dependency for tools.jar in case we invoke javac or javah -->
                        <!--
                        <dependency>
                            <groupId>com.sun</groupId>
                            <artifactId>tools</artifactId>
                            <version>${java.version}</version>
                            <scope>system</scope>
                            <systemPath>${java.home}/../lib/tools.jar</systemPath>
                        </dependency>
                        -->
                    </dependencies>
                </plugin>
                <plugin>
                    <groupId>net.revelc.code.formatter</groupId>
                    <artifactId>formatter-maven-plugin</artifactId>
                    <version>2.24.1</version>
                    <configuration>
                        <skipXmlFormatting>true</skipXmlFormatting>
                        <skipHtmlFormatting>true</skipHtmlFormatting>
                        <skipJsonFormatting>true</skipJsonFormatting>
                        <configFile>${workspace.root.dir}${file.separator}sshd-eclipse-formatter-config.xml</configFile>
                        <lineEnding>LF</lineEnding>
                    </configuration>
                </plugin>
                <plugin>
                    <groupId>net.revelc.code</groupId>
                    <artifactId>impsort-maven-plugin</artifactId>
                    <version>1.6.2</version>
                    <dependencies>
                        <!-- Must override dependency to build on Maven 3.9.x, even though not declared (see MNG-6965) -->
                        <dependency>
                            <groupId>org.codehaus.plexus</groupId>
                            <artifactId>plexus-utils</artifactId>
                            <version>3.0.24</version>
                        </dependency>
                    </dependencies>
                    <configuration>
                        <lineEnding>LF</lineEnding>
                        <groups>java.,javax.,org.w3c.,org.xml.,junit.</groups>
                        <removeUnused>true</removeUnused>
                        <staticAfter>true</staticAfter>
                        <staticGroups>java.,javax.,org.w3c.,org.xml.,junit.</staticGroups>
                    </configuration>
                </plugin>
            </plugins>
        </pluginManagement>

        <plugins>
            <plugin>
                <groupId>net.revelc.code.formatter</groupId>
                <artifactId>formatter-maven-plugin</artifactId>
                <executions>
                    <execution>
                        <id>format</id>
                        <phase>process-sources</phase>
                        <goals>
                            <goal>${format.formatter.action}</goal>
                        </goals>
                    </execution>
                </executions>
            </plugin>
            <plugin>
                <groupId>net.revelc.code</groupId>
                <artifactId>impsort-maven-plugin</artifactId>
                <executions>
                    <execution>
                        <id>sort-imports</id>
                        <phase>process-sources</phase>
                        <goals>
                            <goal>${format.impsort.action}</goal>
                        </goals>
                    </execution>
                </executions>
            </plugin>
            <plugin>
                <groupId>org.apache.maven.plugins</groupId>
                <artifactId>maven-checkstyle-plugin</artifactId>
                <configuration>
                    <configLocation>${workspace.root.dir}${file.separator}sshd-checkstyle.xml</configLocation>
                    <headerLocation>${workspace.root.dir}${file.separator}java-checkstyle-license-header.txt</headerLocation>
                        <!-- '{samedir}' is an Eclipse built in environment variable initialized with the value of the external checkstyle configuration file -->
                        <!-- See See https://checkstyle.org/eclipse-cs/#!/properties -->
                    <propertyExpansion>samedir=${workspace.root.dir}</propertyExpansion>
                    <includeTestSourceDirectory>true</includeTestSourceDirectory>
                </configuration>
                <executions>
                    <execution>
                        <id>verify-style</id>
                        <!-- Note: phase must be AFTER detection of workspace root dir -->
                        <phase>process-sources</phase>
                        <goals>
                            <goal>check</goal>
                        </goals>
                    </execution>
                </executions>
            </plugin>
            <plugin>
               <!-- to disable - mvn [commands...] -Dpmd.skip -->
               <groupId>org.apache.maven.plugins</groupId>
               <artifactId>maven-pmd-plugin</artifactId>
               <configuration>
                   <rulesets>
                       <ruleset>${workspace.root.dir}${file.separator}sshd-pmd-ruleset.xml</ruleset>
                   </rulesets>
                   <includeTests>true</includeTests>
               </configuration>
               <executions>
                   <execution>
                       <id>pmd-checker</id>
                       <!-- Note: phase must be AFTER detection of workspace root dir -->
                       <phase>process-test-classes</phase>
                       <goals>
                           <goal>check</goal>
                       </goals>
                   </execution>
               </executions>
           </plugin>
            <plugin>
                <groupId>org.apache.maven.plugins</groupId>
                <artifactId>maven-enforcer-plugin</artifactId>
                <executions>
                    <execution>
                        <id>enforce-maven-version</id>
                        <goals>
                            <goal>enforce</goal>
                        </goals>
                        <configuration>
                            <rules>
                                <requireMavenVersion>
                                    <version>${minimalMavenBuildVersion}</version>
                                </requireMavenVersion>
                                <requireJavaVersion>
                                    <version>${minimalJavaBuildVersion}</version>
                                </requireJavaVersion>
                                <requireReleaseDeps>
                                    <onlyWhenRelease>true</onlyWhenRelease>
                                    <message>No Snapshot Dependencies Allowed</message>
                                </requireReleaseDeps>
                                <dependencyConvergence />
                            </rules>
                        </configuration>
                    </execution>
                </executions>
            </plugin>
            <plugin>
                <groupId>org.apache.maven.plugins</groupId>
                <artifactId>maven-clean-plugin</artifactId>
                <executions>
                    <!-- Delete temporary serialized key files generated during tests run -->
                    <execution>
                        <id>auto-clean-key-files</id>
                        <phase>initialize</phase>
                        <goals>
                            <goal>clean</goal>
                        </goals>
                        <configuration>
                            <excludeDefaultDirectories>true</excludeDefaultDirectories>
                            <filesets>
                                <fileset>
                                    <directory>${projects.basedir}</directory>
                                    <includes>
                                        <include>*.ser</include>
                                        <include>*.pem</include>
                                    </includes>
                                </fileset>
                            </filesets>
                        </configuration>
                    </execution>
                </executions>
            </plugin>
            <plugin>
                <groupId>org.apache.maven.plugins</groupId>
                <artifactId>maven-compiler-plugin</artifactId>
                <configuration>
                    <source>${javac.source}</source>
                    <target>${javac.target}</target>
                    <compilerArgument>-g</compilerArgument>
                        <!-- see http://www.javaworld.com/article/2073587/javac-s(dashdash)xlint-options.html -->
                    <compilerArgument>-Xlint:-serial</compilerArgument>
                    <compilerArgument>-Xlint:unchecked</compilerArgument>
                </configuration>
            </plugin>
            <plugin>
                <groupId>org.apache.maven.plugins</groupId>
                <artifactId>maven-dependency-plugin</artifactId>
                <executions>
                    <execution>
                        <id>download-sources</id>
                        <phase>install</phase>
                        <goals>    <!-- automatically download the dependency sources - useful for debugging -->
                            <goal>resolve-sources</goal>
                        </goals>
                        <configuration>
                                <!-- no need to download our own sources - especially snapshot -->
                            <excludeGroupIds>org.apache.sshd</excludeGroupIds>
                            <markersDirectory>${settings.localRepository}/org/apache/sshd/dependency-maven-plugin-markers</markersDirectory>
                            <silent>${dependency.download.silent}</silent>
                        </configuration>
                    </execution>
                    <execution>
                        <id>download-javadoc</id>
                        <phase>install</phase>
                        <goals>    <!-- automatically download the dependency javadoc - useful for debugging -->
                            <goal>resolve</goal>
                        </goals>
                        <configuration>
                                <!-- no need to download our own documentation - especially snapshot -->
                            <excludeGroupIds>org.apache.sshd</excludeGroupIds>
                            <markersDirectory>${settings.localRepository}/org/apache/sshd/dependency-maven-plugin-markers</markersDirectory>
                            <classifier>javadoc</classifier>
                            <silent>${dependency.download.silent}</silent>
                        </configuration>
                    </execution>
                </executions>
            </plugin>
            <plugin>
                <groupId>org.apache.maven.plugins</groupId>
                <artifactId>maven-remote-resources-plugin</artifactId>
                <executions>
                    <execution>
                        <goals>
                            <goal>process</goal>
                        </goals>
                        <configuration>
                            <resourceBundles>
                                <resourceBundle>org.apache:apache-jar-resource-bundle:1.4</resourceBundle>
                            </resourceBundles>
                            <supplementalModels>
                                <supplementalModel>${workspace.root.dir}${file.separator}assembly${file.separator}src${file.separator}main${file.separator}legal${file.separator}notices.xml</supplementalModel>
                            </supplementalModels>
                            <properties>
                                <projectName>Apache MINA SSHD</projectName>
                                <addLicense>true</addLicense>
                                <addArtifact>true</addArtifact>
                            </properties>
                            <outputTimestamp>${project.build.outputTimestamp}</outputTimestamp> <!-- 01/01/2020 -->
                        </configuration>
                    </execution>
                </executions>
            </plugin>
            <plugin>
                <groupId>org.apache.rat</groupId>
                <artifactId>apache-rat-plugin</artifactId>
                <executions>
                    <execution>
                        <id>check-apache-license-header</id>
                        <phase>validate</phase>
                        <goals>
                            <goal>check</goal>
                        </goals>
                    </execution>
                </executions>
            </plugin>
                <!-- NOTE: do not upgrade maven or plexus-archiver plugin
                    dependency for this plugin in order to avoid

                        Execution unix-bin of goal org.apache.maven.plugins:maven-assembly-plugin:3.1.0:single failed:
                            An API incompatibility was encountered while executing org.apache.maven.plugins:maven-assembly-plugin:3.1.0:single:
                                java.lang.AbstractMethodError:
                                    org.apache.maven.plugins.assembly.archive.archiver.PrefixedFileSet.getFileMappers()
                                        [Lorg/codehaus/plexus/components/io/filemappers/FileMapper;
               -->
            <plugin>
                <groupId>org.apache.maven.plugins</groupId>
                <artifactId>maven-assembly-plugin</artifactId>
                <executions>
                    <execution>
                        <id>source-release-assembly</id>
                        <phase>none</phase>
                    </execution>
                </executions>
            </plugin>
            <plugin>
                <groupId>org.apache.felix</groupId>
                <artifactId>maven-bundle-plugin</artifactId>
                <version>5.1.9</version>
                <inherited>true</inherited>
                <extensions>true</extensions>
                <executions>
                    <execution>
                        <id>bundle-manifest</id>
                        <phase>process-classes</phase>
                        <goals>
                            <goal>manifest</goal>
                        </goals>
                        <configuration>
                            <supportIncrementalBuild>true</supportIncrementalBuild>
                            <instructions>
                                <!--
                                    maven-symbolicname is the Bundle-SymbolicName as computed by maven-bundle-plugin, exposed as
                                    a bnd variable. With the default behavior, we get "org.apache.sshd.xxx" instead of
                                    "org.apache.sshd.sshd-xxxx", which ${project.groupId}.${project.artifactId} would give.
                                    See https://felix.apache.org/documentation/subprojects/apache-felix-maven-bundle-plugin-bnd.html
                                -->
                                <Automatic-Module-Name>$(maven-symbolicname)</Automatic-Module-Name>
                                <Import-Package><![CDATA[
                                  org.apache.sshd*;version="$<range;[===,=+);$<maven_version;${project.version}>>",
                                  org.slf4j*;version="$<range;[==,${slf4j.upper.bound})>",
                                  ${bnd.extraImports}
                                  *
                                ]]></Import-Package>
                                <Export-Package>*;-noimport:=true</Export-Package>
                            </instructions>
                            <noWarningProjectTypes>pom</noWarningProjectTypes>
                        </configuration>
                    </execution>
                </executions>
                <!-- NOTE: do not upgrade maven-archiver plugin
                    dependency for this plugin in order to avoid

                    Execution bundle-manifest of goal org.apache.felix:maven-bundle-plugin:4.0.0:manifest failed:
                        An API incompatibility was encountered while executing org.apache.felix:maven-bundle-plugin:4.0.0:manifest:
                            java.lang.NoSuchMethodError:
                                org.apache.maven.archiver.MavenArchiver.getManifest(
                                    Lorg/apache/maven/project/MavenProject;
                                    Lorg/apache/maven/archiver/MavenArchiveConfiguration;)
                                        Lorg/codehaus/plexus/archiver/jar/Manifest;
               -->
            </plugin>
            <plugin>
                <groupId>org.apache.maven.plugins</groupId>
                <artifactId>maven-jar-plugin</artifactId>
                <inherited>true</inherited>
                <configuration>
                    <archive>
                        <manifestFile>${project.build.outputDirectory}/META-INF/MANIFEST.MF</manifestFile>
                    </archive>
                </configuration>
            </plugin>
            <plugin>
                <groupId>org.apache.maven.plugins</groupId>
                <artifactId>maven-surefire-plugin</artifactId>
                <configuration>
                    <includes>
                        <include>**/*Test.java</include>
                    </includes>
                    <runOrder>alphabetical</runOrder>
                    <forkCount>1</forkCount>
                    <reuseForks>true</reuseForks>
                        <!-- avoid inherent multi-threaded tests -->
                    <perCoreThreadCount>false</perCoreThreadCount>
                    <threadCount>1</threadCount>
                    <systemPropertyVariables>
                        <!-- java.io.tmpdir>${project.build.directory}${file.separator}temp</java.io.tmpdir -->
                        <java.awt.headless>true</java.awt.headless>
                        <org.slf4j.simpleLogger.logFile>System.out</org.slf4j.simpleLogger.logFile>
                        <org.apache.sshd.test.timeout.factor>${sshd.tests.timeout.factor}</org.apache.sshd.test.timeout.factor>
                        <logback.configurationFile>${workspace.root.folder}${file.separator}sshd-common${file.separator}src${file.separator}test${file.separator}resources${file.separator}logback-test.xml</logback.configurationFile>
                    </systemPropertyVariables>
                    <trimStackTrace>false</trimStackTrace>
                    <!-- lets re-run the failed test one more time, just to be sure -->
                    <rerunFailingTestsCount>${sshd.tests.rerun.count}</rerunFailingTestsCount>
                </configuration>
                <dependencies>
                    <!-- need to include it to ensure grouping detection -->
                </dependencies>
            </plugin>
        </plugins>
    </build>
    <distributionManagement>
        <repository>
            <id>dummy</id>
            <name>Dummy to avoid accidental deploys</name>
            <url />
        </repository>
    </distributionManagement>

    <reporting>
       <plugins>
           <plugin>    <!-- used by PMD to create a source XREF -->
               <groupId>org.apache.maven.plugins</groupId>
               <artifactId>maven-jxr-plugin</artifactId>
               <version>3.4.0</version>
           </plugin>
       </plugins>
    </reporting>

    <modules>
        <module>sshd-benchmarks</module>
        <module>sshd-common</module>
        <module>sshd-putty</module>
        <module>sshd-openpgp</module>
        <module>sshd-core</module>
        <module>sshd-mina</module>
        <module>sshd-netty</module>
        <module>sshd-scp</module>
        <module>sshd-sftp</module>
        <module>sshd-ldap</module>
        <module>sshd-git</module>
        <module>sshd-contrib</module>
        <module>sshd-spring-sftp</module>
        <module>sshd-cli</module>
        <module>sshd-osgi</module>
        <module>assembly</module>
    </modules>
</project><|MERGE_RESOLUTION|>--- conflicted
+++ resolved
@@ -108,15 +108,9 @@
         <spring.version>5.3.39</spring.version>
             <!-- NOTE: upgrading jGit to 6.x requires Java 11 -->
         <jgit.version>5.13.3.202401111512-r</jgit.version>
-<<<<<<< HEAD
-        <bytebuddy.version>1.12.6</bytebuddy.version>
-        <testcontainers.version>1.19.7</testcontainers.version>
-        <grpc.version>1.27.2</grpc.version> <!-- Used only in tests -->
-=======
         <bytebuddy.version>1.14.18</bytebuddy.version>
         <testcontainers.version>1.20.1</testcontainers.version>
         <grpc.version>1.65.1</grpc.version> <!-- Used only in tests -->
->>>>>>> a1a2d8fc
         <!-- addresses multi transitive versions of jna under org.testcontainers:testcontainers:1.15.3 -->
         <jna.version>5.8.0</jna.version>
 
