/*
 * Licensed to the Apache Software Foundation (ASF) under one
 * or more contributor license agreements. See the NOTICE file
 * distributed with this work for additional information
 * regarding copyright ownership. The ASF licenses this file
 * to you under the Apache License, Version 2.0 (the
 * "License"); you may not use this file except in compliance
 * with the License. You may obtain a copy of the License at
 *
 * http://www.apache.org/licenses/LICENSE-2.0
 *
 * Unless required by applicable law or agreed to in writing,
 * software distributed under the License is distributed on an
 * "AS IS" BASIS, WITHOUT WARRANTIES OR CONDITIONS OF ANY
 * KIND, either express or implied. See the License for the
 * specific language governing permissions and limitations
 * under the License.
 */

package org.apache.sshd.sftp.client;

import java.io.IOException;
import java.io.InputStream;
import java.io.OutputStream;
import java.nio.charset.StandardCharsets;
import java.nio.file.Files;
import java.nio.file.LinkOption;
import java.nio.file.Path;
import java.nio.file.attribute.AclEntry;
import java.nio.file.attribute.AclEntryFlag;
import java.nio.file.attribute.AclEntryPermission;
import java.nio.file.attribute.AclEntryType;
import java.util.ArrayList;
import java.util.Collection;
import java.util.Collections;
import java.util.Date;
import java.util.EnumSet;
import java.util.List;
import java.util.Map;
import java.util.NavigableMap;
import java.util.TreeMap;
import java.util.concurrent.TimeUnit;
import java.util.concurrent.atomic.AtomicInteger;
import java.util.concurrent.atomic.AtomicReference;
import java.util.stream.Collectors;
import java.util.stream.IntStream;

import org.apache.sshd.client.session.ClientSession;
import org.apache.sshd.common.util.GenericUtils;
import org.apache.sshd.common.util.MapEntryUtils;
import org.apache.sshd.common.util.MapEntryUtils.NavigableMapBuilder;
import org.apache.sshd.common.util.OsUtils;
import org.apache.sshd.common.util.io.IoUtils;
import org.apache.sshd.server.channel.ChannelSession;
import org.apache.sshd.server.command.Command;
import org.apache.sshd.server.session.ServerSession;
import org.apache.sshd.server.subsystem.SubsystemFactory;
import org.apache.sshd.sftp.SftpModuleProperties;
import org.apache.sshd.sftp.client.SftpClient.Attributes;
import org.apache.sshd.sftp.client.SftpClient.CloseableHandle;
import org.apache.sshd.sftp.client.SftpClient.CopyMode;
import org.apache.sshd.sftp.client.SftpClient.DirEntry;
import org.apache.sshd.sftp.client.SftpClient.OpenMode;
import org.apache.sshd.sftp.common.SftpConstants;
import org.apache.sshd.sftp.common.SftpException;
import org.apache.sshd.sftp.common.SftpHelper;
import org.apache.sshd.sftp.server.AbstractSftpEventListenerAdapter;
import org.apache.sshd.sftp.server.DefaultGroupPrincipal;
import org.apache.sshd.sftp.server.SftpEventListener;
import org.apache.sshd.sftp.server.SftpSubsystem;
import org.apache.sshd.sftp.server.SftpSubsystemEnvironment;
import org.apache.sshd.sftp.server.SftpSubsystemFactory;
import org.apache.sshd.util.test.CommonTestSupportUtils;
<<<<<<< HEAD
import org.junit.jupiter.api.BeforeEach;
=======
import org.junit.jupiter.api.Assumptions;
>>>>>>> f9887391
import org.junit.jupiter.api.MethodOrderer.MethodName;
import org.junit.jupiter.api.TestMethodOrder;
import org.junit.jupiter.params.ParameterizedTest;
import org.junit.jupiter.params.provider.MethodSource;

/**
 * @author <a href="mailto:dev@mina.apache.org">Apache MINA SSHD Project</a>
 */
@TestMethodOrder(MethodName.class) // see https://github.com/junit-team/junit/wiki/Parameterized-tests
public class SftpVersionsTest extends AbstractSftpClientTestSupport {

    static Collection<Integer> parameters() {
        return Collections.unmodifiableList(
                IntStream.rangeClosed(SftpSubsystemEnvironment.LOWER_SFTP_IMPL, SftpSubsystemEnvironment.HIGHER_SFTP_IMPL)
                        .boxed().collect(Collectors.toList()));
    }

    @BeforeEach
    void setUp() throws Exception {
        setupServer();

        Map<String, Object> props = sshd.getProperties();
        Object forced = props.remove(SftpModuleProperties.SFTP_VERSION.getName());
        if (forced != null) {
            outputDebugMessage("Removed forced version=%s", forced);
        }
    }

    @MethodSource("parameters")
    @ParameterizedTest(name = "version={0}") // See SSHD-749
    void sftpOpenFlags(int version) throws Exception {
        Path targetPath = detectTargetFolder();
        Path lclSftp
                = CommonTestSupportUtils.resolve(targetPath, SftpConstants.SFTP_SUBSYSTEM_NAME, getClass().getSimpleName());
        Path lclParent = assertHierarchyTargetFolderExists(lclSftp);
        Path lclFile = lclParent.resolve(getCurrentTestName() + "-" + version + ".txt");
        Files.deleteIfExists(lclFile);

        Path parentPath = targetPath.getParent();
        String remotePath = CommonTestSupportUtils.resolveRelativeRemotePath(parentPath, lclFile);
        try (ClientSession session = createAuthenticatedClientSession();
             SftpClient sftp = createSftpClient(session, version)) {
            try (OutputStream out = sftp.write(remotePath, OpenMode.Create, OpenMode.Write)) {
                out.write(getCurrentTestName().getBytes(StandardCharsets.UTF_8));
            }
            assertTrue(Files.exists(lclFile), "File should exist on disk: " + lclFile);
            sftp.remove(remotePath);
        }
    }

    @MethodSource("parameters")
    @ParameterizedTest(name = "version={0}")
    void sftpCreateNew(int version) throws Exception {
        Path targetPath = detectTargetFolder();
        Path lclSftp = CommonTestSupportUtils.resolve(targetPath, SftpConstants.SFTP_SUBSYSTEM_NAME,
                getClass().getSimpleName());
        Path lclParent = assertHierarchyTargetFolderExists(lclSftp);
        Path lclFile = lclParent.resolve(getCurrentTestName() + "-" + version + ".txt");
        Files.write(lclFile, Collections.singleton("existing"));

        Path parentPath = targetPath.getParent();
        String remotePath = CommonTestSupportUtils.resolveRelativeRemotePath(parentPath, lclFile);
        try (ClientSession session = createAuthenticatedClientSession();
             SftpClient sftp = createSftpClient(session, version)) {
            SftpException ex = assertThrows(SftpException.class, () -> {
                try (OutputStream out = sftp.write(remotePath, OpenMode.Create, OpenMode.Write, OpenMode.Exclusive)) {
                    out.write(getCurrentTestName().getBytes(StandardCharsets.UTF_8));
                }
            });
            assertEquals(SftpConstants.SSH_FX_FILE_ALREADY_EXISTS, ex.getStatus());
        }
    }

    @MethodSource("parameters")
    @ParameterizedTest(name = "version={0}")
    void sftpRenameNoReplace(int version) throws Exception {
        Path targetPath = detectTargetFolder();
        Path lclSftp = CommonTestSupportUtils.resolve(targetPath, SftpConstants.SFTP_SUBSYSTEM_NAME,
                getClass().getSimpleName());
        Path lclParent = assertHierarchyTargetFolderExists(lclSftp);
        Path aFile = lclParent.resolve(getCurrentTestName() + "-" + version + "-a.txt");
        Files.write(aFile, Collections.singleton("a"));
        Path bFile = lclParent.resolve(getCurrentTestName() + "-" + version + "-b.txt");
        Files.write(bFile, Collections.singleton("b"));

        Path parentPath = targetPath.getParent();
        String aPath = CommonTestSupportUtils.resolveRelativeRemotePath(parentPath, aFile);
        String bPath = CommonTestSupportUtils.resolveRelativeRemotePath(parentPath, bFile);
        try (ClientSession session = createAuthenticatedClientSession();
             SftpClient sftp = createSftpClient(session, version)) {
            SftpException ex = assertThrows(SftpException.class, () -> sftp.rename(aPath, bPath));
            assertEquals(SftpConstants.SSH_FX_FILE_ALREADY_EXISTS, ex.getStatus());
            if (version >= SftpConstants.SFTP_V5) {
                // For CopyMode.Atomic we use StandardCopyOptions.ATOMIC_MOVE. It is implementation defined whether an
                // atomic move overwrites an already existing file. See javadoc of Files.move().
                sftp.rename(aPath, bPath, CopyMode.Overwrite);
                assertTrue(Files.notExists(aFile));
                try (InputStream in = sftp.read(bPath)) {
                    List<String> lines = IoUtils.readAllLines(in);
                    assertEquals(1, lines.size());
                    assertEquals("a", lines.get(0));
                }
            } else {
                assertThrows(UnsupportedOperationException.class, () -> sftp.rename(aPath, bPath, CopyMode.Atomic));
                assertThrows(UnsupportedOperationException.class, () -> sftp.rename(aPath, bPath, CopyMode.Overwrite));
            }
        }
    }

    @MethodSource("parameters")
    @ParameterizedTest(name = "version={0}")
    void sftpVersionSelector(int version) throws Exception {
        try (ClientSession session = createAuthenticatedClientSession();
             SftpClient sftp = createSftpClient(session, version)) {
            assertEquals(version, sftp.getVersion(), "Mismatched negotiated version");
        }
    }

    @MethodSource("parameters")
    @ParameterizedTest(name = "version={0}") // see SSHD-572
    void sftpFileTimesUpdate(int version) throws Exception {
        Path targetPath = detectTargetFolder();
        Path lclSftp
                = CommonTestSupportUtils.resolve(targetPath, SftpConstants.SFTP_SUBSYSTEM_NAME, getClass().getSimpleName());
        Path lclFile
                = assertHierarchyTargetFolderExists(lclSftp).resolve(getCurrentTestName() + "-" + version + ".txt");
        Files.write(lclFile, getClass().getName().getBytes(StandardCharsets.UTF_8));
        Path parentPath = targetPath.getParent();
        String remotePath = CommonTestSupportUtils.resolveRelativeRemotePath(parentPath, lclFile);
        try (ClientSession session = createAuthenticatedClientSession();
             SftpClient sftp = createSftpClient(session, version)) {
            Attributes attrs = sftp.lstat(remotePath);
            long expectedSeconds = TimeUnit.SECONDS.convert(System.currentTimeMillis() - TimeUnit.HOURS.toMillis(1L),
                    TimeUnit.MILLISECONDS);
            attrs.getFlags().clear();
            attrs.modifyTime(expectedSeconds);
            sftp.setStat(remotePath, attrs);

            attrs = sftp.lstat(remotePath);
            long actualSeconds = attrs.getModifyTime().to(TimeUnit.SECONDS);
            // The NTFS file system delays updates to the last access time for a file by up to 1 hour after the last
            // access
            if (expectedSeconds != actualSeconds) {
                System.err.append("Mismatched last modified time for ").append(lclFile.toString())
                        .append(" - expected=").append(String.valueOf(expectedSeconds))
                        .append('[').append(new Date(TimeUnit.SECONDS.toMillis(expectedSeconds)).toString()).append(']')
                        .append(", actual=").append(String.valueOf(actualSeconds))
                        .append('[').append(new Date(TimeUnit.SECONDS.toMillis(actualSeconds)).toString()).append(']')
                        .println();
            }
        }
    }

    @MethodSource("parameters")
    @ParameterizedTest(name = "version={0}") // see SSHD-573
    void sftpFileTypeAndPermissionsUpdate(int version) throws Exception {
        Path targetPath = detectTargetFolder();
        Path lclSftp
                = CommonTestSupportUtils.resolve(targetPath, SftpConstants.SFTP_SUBSYSTEM_NAME, getClass().getSimpleName());
        Path subFolder = Files.createDirectories(lclSftp.resolve("sub-folder"));
        String subFolderName = subFolder.getFileName().toString();
        Path lclFile
                = assertHierarchyTargetFolderExists(lclSftp).resolve(getCurrentTestName() + "-" + version + ".txt");
        String lclFileName = lclFile.getFileName().toString();
        Files.write(lclFile, getClass().getName().getBytes(StandardCharsets.UTF_8));

        Path parentPath = targetPath.getParent();
        String remotePath = CommonTestSupportUtils.resolveRelativeRemotePath(parentPath, lclSftp);
        try (ClientSession session = createAuthenticatedClientSession();
             SftpClient sftp = createSftpClient(session, version)) {
            for (DirEntry entry : sftp.readDir(remotePath)) {
                String fileName = entry.getFilename();
                if (".".equals(fileName) || "..".equals(fileName)) {
                    continue;
                }

                Attributes attrs = validateSftpFileTypeAndPermissions(fileName, version, entry.getAttributes());
                if (subFolderName.equals(fileName)) {
                    assertEquals(SftpConstants.SSH_FILEXFER_TYPE_DIRECTORY, attrs.getType(), "Mismatched sub-folder type");
                    assertTrue(attrs.isDirectory(), "Sub-folder not marked as directory");
                } else if (lclFileName.equals(fileName)) {
                    assertEquals(SftpConstants.SSH_FILEXFER_TYPE_REGULAR, attrs.getType(), "Mismatched sub-file type");
                    assertTrue(attrs.isRegularFile(), "Sub-folder not marked as directory");
                }
            }
        }
    }

    @MethodSource("parameters")
    @ParameterizedTest(name = "version={0}") // see SSHD-574
    void sftpACLEncodeDecode(int version) throws Exception {
        AclEntryType[] types = AclEntryType.values();
        final List<AclEntry> aclExpected = new ArrayList<>(types.length);
        for (AclEntryType t : types) {
            aclExpected.add(AclEntry.newBuilder()
                    .setType(t)
                    .setFlags(EnumSet.allOf(AclEntryFlag.class))
                    .setPermissions(EnumSet.allOf(AclEntryPermission.class))
                    .setPrincipal(new DefaultGroupPrincipal(getCurrentTestName() + "@" + getClass().getPackage().getName()))
                    .build());
        }

        AtomicInteger numInvocations = new AtomicInteger(0);
        SftpSubsystemFactory factory = new SftpSubsystemFactory() {
            @Override
            public Command createSubsystem(ChannelSession channel) throws IOException {
                SftpSubsystem subsystem = new SftpSubsystem(channel, this) {
                    @Override
                    protected NavigableMap<String, Object> resolveFileAttributes(
                            Path file, int flags, boolean neverFollowSymLinks, LinkOption... options)
                            throws IOException {
                        NavigableMap<String, Object> attrs
                                = super.resolveFileAttributes(file, flags, neverFollowSymLinks, options);
                        if (MapEntryUtils.isEmpty(attrs)) {
                            attrs = new TreeMap<>(String.CASE_INSENSITIVE_ORDER);
                        }

                        @SuppressWarnings("unchecked")
                        List<AclEntry> aclActual = (List<AclEntry>) attrs.put(IoUtils.ACL_VIEW_ATTR, aclExpected);
                        if (aclActual != null) {
                            log.info("resolveFileAttributes(" + file + ") replaced ACL: " + aclActual);
                        }
                        return attrs;
                    }

                    @Override
                    protected void setFileAccessControl(Path file, List<AclEntry> aclActual, LinkOption... options)
                            throws IOException {
                        if (aclActual != null) {
                            assertListEquals("Mismatched ACL set for file=" + file, aclExpected, aclActual);
                            numInvocations.incrementAndGet();
                        }
                    }
                };
                Collection<? extends SftpEventListener> listeners = getRegisteredListeners();
                if (GenericUtils.size(listeners) > 0) {
                    for (SftpEventListener l : listeners) {
                        subsystem.addSftpEventListener(l);
                    }
                }

                return subsystem;
            }
        };

        factory.addSftpEventListener(new AbstractSftpEventListenerAdapter() {
            @Override
            public void modifyingAttributes(ServerSession session, Path path, Map<String, ?> attrs) {
                @SuppressWarnings("unchecked")
                List<AclEntry> aclActual
                        = MapEntryUtils.isEmpty(attrs) ? null : (List<AclEntry>) attrs.get(IoUtils.ACL_VIEW_ATTR);
                if (version > SftpConstants.SFTP_V3) {
                    assertListEquals("Mismatched modifying ACL for file=" + path, aclExpected, aclActual);
                } else {
                    assertNull(aclActual, "Unexpected modifying ACL for file=" + path);
                }
            }

            @Override
            public void modifiedAttributes(
                    ServerSession session, Path path, Map<String, ?> attrs, Throwable thrown) {
                @SuppressWarnings("unchecked")
                List<AclEntry> aclActual
                        = MapEntryUtils.isEmpty(attrs) ? null : (List<AclEntry>) attrs.get(IoUtils.ACL_VIEW_ATTR);
                if (version > SftpConstants.SFTP_V3) {
                    assertListEquals("Mismatched modified ACL for file=" + path, aclExpected, aclActual);
                } else {
                    assertNull(aclActual, "Unexpected modified ACL for file=" + path);
                }
            }
        });

        Path targetPath = detectTargetFolder();
        Path lclSftp = CommonTestSupportUtils.resolve(
                targetPath, SftpConstants.SFTP_SUBSYSTEM_NAME, getClass().getSimpleName());
        Files.createDirectories(lclSftp.resolve("sub-folder"));
        Path lclFile = assertHierarchyTargetFolderExists(lclSftp)
                .resolve(getCurrentTestName() + "-" + version + ".txt");
        Files.write(lclFile, getClass().getName().getBytes(StandardCharsets.UTF_8));

        Path parentPath = targetPath.getParent();
        String remotePath = CommonTestSupportUtils.resolveRelativeRemotePath(parentPath, lclSftp);
        int numInvoked = 0;

        List<? extends SubsystemFactory> factories = sshd.getSubsystemFactories();
        sshd.setSubsystemFactories(Collections.singletonList(factory));
        try (ClientSession session = createAuthenticatedClientSession();
             SftpClient sftp = createSftpClient(session, version)) {
            for (DirEntry entry : sftp.readDir(remotePath)) {
                String fileName = entry.getFilename();
                if (".".equals(fileName) || "..".equals(fileName)) {
                    continue;
                }

                Attributes attrs = validateSftpFileTypeAndPermissions(fileName, version, entry.getAttributes());
                List<AclEntry> aclActual = attrs.getAcl();
                if (version == SftpConstants.SFTP_V3) {
                    assertNull(aclActual, "Unexpected ACL for entry=" + fileName);
                } else {
                    assertListEquals("Mismatched ACL for entry=" + fileName, aclExpected, aclActual);
                }

                attrs.getFlags().clear();
                attrs.setAcl(aclExpected);
                sftp.setStat(remotePath + "/" + fileName, attrs);
                if (version > SftpConstants.SFTP_V3) {
                    numInvoked++;
                }
            }
        } finally {
            sshd.setSubsystemFactories(factories);
        }

        assertEquals(numInvoked, numInvocations.get(), "Mismatched invocations count");
    }

    @MethodSource("parameters")
    @ParameterizedTest(name = "version={0}") // see SSHD-575
    void sftpExtensionsEncodeDecode(int version) throws Exception {
        Class<?> anchor = getClass();
        Map<String, String> expExtensions = NavigableMapBuilder.<String, String> builder(String.CASE_INSENSITIVE_ORDER)
                .put("class", anchor.getSimpleName())
                .put("package", anchor.getPackage().getName())
                .put("method", getCurrentTestName())
                .build();

        final AtomicInteger numInvocations = new AtomicInteger(0);
        SftpSubsystemFactory factory = new SftpSubsystemFactory() {
            @Override
            public Command createSubsystem(ChannelSession channel) throws IOException {
                SftpSubsystem subsystem = new SftpSubsystem(channel, this) {
                    @Override
                    protected NavigableMap<String, Object> resolveFileAttributes(
                            Path file, int flags, boolean neverFollowLinks, LinkOption... options)
                            throws IOException {
                        NavigableMap<String, Object> attrs
                                = super.resolveFileAttributes(file, flags, neverFollowLinks, options);
                        if (MapEntryUtils.isEmpty(attrs)) {
                            attrs = new TreeMap<>(String.CASE_INSENSITIVE_ORDER);
                        }

                        @SuppressWarnings("unchecked")
                        Map<String, String> actExtensions
                                = (Map<String, String>) attrs.put(IoUtils.EXTENDED_VIEW_ATTR, expExtensions);
                        if (actExtensions != null) {
                            log.info("resolveFileAttributes(" + file + ") replaced extensions: " + actExtensions);
                        }
                        return attrs;
                    }

                    @Override
                    protected void setFileExtensions(Path file, Map<String, byte[]> extensions, LinkOption... options)
                            throws IOException {
                        assertExtensionsMapEquals("setFileExtensions(" + file + ")", expExtensions, extensions);
                        numInvocations.incrementAndGet();

                        int currentVersion = version;
                        try {
                            super.setFileExtensions(file, extensions, options);
                            assertFalse(currentVersion >= SftpConstants.SFTP_V6,
                                    "Expected exception not generated for version=" + currentVersion);
                        } catch (UnsupportedOperationException e) {
                            assertTrue(currentVersion >= SftpConstants.SFTP_V6,
                                    "Unexpected exception for version=" + currentVersion);
                        }
                    }
                };
                Collection<? extends SftpEventListener> listeners = getRegisteredListeners();
                if (GenericUtils.size(listeners) > 0) {
                    for (SftpEventListener l : listeners) {
                        subsystem.addSftpEventListener(l);
                    }
                }

                return subsystem;
            }
        };

        factory.addSftpEventListener(new AbstractSftpEventListenerAdapter() {
            @Override
            public void modifyingAttributes(ServerSession session, Path path, Map<String, ?> attrs) {
                @SuppressWarnings("unchecked")
                Map<String, byte[]> actExtensions
                        = MapEntryUtils.isEmpty(attrs) ? null : (Map<String, byte[]>) attrs.get(IoUtils.EXTENDED_VIEW_ATTR);
                assertExtensionsMapEquals("modifying(" + path + ")", expExtensions, actExtensions);
            }

            @Override
            public void modifiedAttributes(ServerSession session, Path path, Map<String, ?> attrs, Throwable thrown) {
                @SuppressWarnings("unchecked")
                Map<String, byte[]> actExtensions
                        = MapEntryUtils.isEmpty(attrs) ? null : (Map<String, byte[]>) attrs.get(IoUtils.EXTENDED_VIEW_ATTR);
                assertExtensionsMapEquals("modified(" + path + ")", expExtensions, actExtensions);
            }
        });

        Path targetPath = detectTargetFolder();
        Path lclSftp
                = CommonTestSupportUtils.resolve(targetPath, SftpConstants.SFTP_SUBSYSTEM_NAME, getClass().getSimpleName());
        Files.createDirectories(lclSftp.resolve("sub-folder"));
        Path lclFile
                = assertHierarchyTargetFolderExists(lclSftp).resolve(getCurrentTestName() + "-" + version + ".txt");
        Files.write(lclFile, getClass().getName().getBytes(StandardCharsets.UTF_8));

        Path parentPath = targetPath.getParent();
        String remotePath = CommonTestSupportUtils.resolveRelativeRemotePath(parentPath, lclSftp);
        int numInvoked = 0;

        List<? extends SubsystemFactory> factories = sshd.getSubsystemFactories();
        sshd.setSubsystemFactories(Collections.singletonList(factory));
        try (ClientSession session = createAuthenticatedClientSession();
             SftpClient sftp = createSftpClient(session, version)) {
            for (DirEntry entry : sftp.readDir(remotePath)) {
                String fileName = entry.getFilename();
                if (".".equals(fileName) || "..".equals(fileName)) {
                    continue;
                }

                Attributes attrs = validateSftpFileTypeAndPermissions(fileName, version, entry.getAttributes());
                Map<String, byte[]> actExtensions = attrs.getExtensions();
                assertExtensionsMapEquals("dirEntry=" + fileName, expExtensions, actExtensions);
                attrs.getFlags().clear();
                attrs.setStringExtensions(expExtensions);
                sftp.setStat(remotePath + "/" + fileName, attrs);
                numInvoked++;
            }
        } finally {
            sshd.setSubsystemFactories(factories);
        }

        assertEquals(numInvoked, numInvocations.get(), "Mismatched invocations count");
    }

    @MethodSource("parameters")
    @ParameterizedTest(name = "version={0}") // see SSHD-623
    void endOfListIndicator(int version) throws Exception {
        try (ClientSession session = createAuthenticatedClientSession();
             SftpClient sftp = createSftpClient(session, version)) {
            AtomicReference<Boolean> eolIndicator = new AtomicReference<>();
            Path targetPath = detectTargetFolder();
            Path parentPath = targetPath.getParent();
            String remotePath = CommonTestSupportUtils.resolveRelativeRemotePath(parentPath, targetPath);

            try (CloseableHandle handle = sftp.openDir(remotePath)) {
                List<DirEntry> entries = sftp.readDir(handle, eolIndicator);
                for (int index = 1; entries != null; entries = sftp.readDir(handle, eolIndicator), index++) {
                    Boolean value = eolIndicator.get();
                    if (version < SftpConstants.SFTP_V6) {
                        assertNull(value, "Unexpected indicator value at iteration #" + index);
                    } else {
                        assertNotNull(value, "No indicator returned at iteration #" + index);
                        if (value) {
                            break;
                        }
                    }
                    eolIndicator.set(null); // make sure starting fresh
                }

                Boolean value = eolIndicator.get();
                if (version < SftpConstants.SFTP_V6) {
                    assertNull(value, "Unexpected end-of-list indication received at end of entries");
                    assertNull(entries, "Unexpected no last entries indication");
                } else {
                    assertNotNull(value, "No end-of-list indication received at end of entries");
                    assertNotNull(entries, "No last received entries");
                    assertTrue(value, "Bad end-of-list value");
                }
            }
        }
    }

<<<<<<< HEAD
=======
    @MethodSource("parameters")
    @ParameterizedTest(name = "version={0}")
    public void sftpRemoveFileWithSymlinkInPath(int version) throws Exception {
        Assumptions.assumeFalse(OsUtils.isWin32(), "Symlinks not reliably supported on Windows");

        initSftpVersionsTest(version);
        Path targetPath = detectTargetFolder();
        Path lclSftp = CommonTestSupportUtils.resolve(
                targetPath,
                SftpConstants.SFTP_SUBSYSTEM_NAME,
                getClass().getSimpleName());
        Path lclParent = assertHierarchyTargetFolderExists(lclSftp);
        String testFileName = "test-file.txt";

        Path actualDir = lclParent.resolve("actual-dir-" + getTestedVersion());
        CommonTestSupportUtils.deleteRecursive(actualDir);
        Files.createDirectories(actualDir);

        Path symlinkDir = lclParent.resolve("symlink-dir-" + getTestedVersion());
        Files.deleteIfExists(symlinkDir);
        Files.createSymbolicLink(symlinkDir, actualDir);

        Path fileViaSymlink = symlinkDir.resolve(testFileName);
        Files.write(fileViaSymlink, "test content".getBytes(StandardCharsets.UTF_8));

        assertTrue(Files.exists(fileViaSymlink), "File should exist via symlink path");
        assertTrue(Files.exists(actualDir.resolve(testFileName)), "File should exist in actual directory");

        Path parentPath = targetPath.getParent();
        String remotePath = CommonTestSupportUtils.resolveRelativeRemotePath(parentPath, fileViaSymlink);

        try (ClientSession session = createAuthenticatedClientSession();
             SftpClient sftp = createSftpClient(session, getTestedVersion())) {
            sftp.remove(remotePath);

            assertFalse(Files.exists(fileViaSymlink), "File should be deleted via symlink path");
            assertFalse(Files.exists(actualDir.resolve(testFileName)), "File should be deleted from actual directory");
        } finally {
            Files.deleteIfExists(symlinkDir);
            CommonTestSupportUtils.deleteRecursive(actualDir);
        }
    }

    @MethodSource("parameters")
    @ParameterizedTest(name = "version={0}")
    public void sftpFStatWithSymlinkInPath(int version) throws Exception {
        Assumptions.assumeFalse(OsUtils.isWin32(), "Symlinks not reliably supported on Windows");

        initSftpVersionsTest(version);
        Path targetPath = detectTargetFolder();
        Path lclSftp = CommonTestSupportUtils.resolve(targetPath,
                SftpConstants.SFTP_SUBSYSTEM_NAME, getClass().getSimpleName());
        Path lclParent = assertHierarchyTargetFolderExists(lclSftp);

        Path actualDir = lclParent.resolve("actual-fstat-" + getTestedVersion());
        CommonTestSupportUtils.deleteRecursive(actualDir);
        Files.createDirectories(actualDir);

        Path symlinkDir = lclParent.resolve("symlink-fstat-" + getTestedVersion());
        Files.deleteIfExists(symlinkDir);
        Files.createSymbolicLink(symlinkDir, actualDir);

        Path testFile = symlinkDir.resolve("test.txt");
        String content = getCurrentTestName();
        Files.write(testFile, content.getBytes(StandardCharsets.UTF_8));

        Path parentPath = targetPath.getParent();
        String remotePath = CommonTestSupportUtils.resolveRelativeRemotePath(parentPath, testFile);

        try (ClientSession session = createAuthenticatedClientSession();
             SftpClient sftp = createSftpClient(session, getTestedVersion())) {
            try (SftpClient.CloseableHandle handle = sftp.open(remotePath, SftpClient.OpenMode.Read)) {
                Attributes attrs = sftp.stat(handle);

                assertNotNull(attrs, "Attributes should be retrieved");
                assertEquals(content.length(), attrs.getSize(), "File size mismatch");
                assertTrue(attrs.isRegularFile(), "Should be a regular file");
            }
        } finally {
            Files.deleteIfExists(testFile);
            Files.deleteIfExists(symlinkDir);
            CommonTestSupportUtils.deleteRecursive(actualDir);
        }
    }

    @Override
    public String toString() {
        return getClass().getSimpleName() + "[" + getTestedVersion() + "]";
    }

>>>>>>> f9887391
    public static void assertExtensionsMapEquals(String message, Map<String, String> expected, Map<String, byte[]> actual) {
        assertMapEquals(message, expected, SftpHelper.toStringExtensions(actual));
    }

    private static Attributes validateSftpFileTypeAndPermissions(String fileName, int version, Attributes attrs) {
        int actualPerms = attrs.getPermissions();
        if (version == SftpConstants.SFTP_V3) {
            int expected = SftpHelper.permissionsToFileType(actualPerms);
            assertEquals(expected, attrs.getType(), fileName + ": Mismatched file type");
        } else {
            int expected = SftpHelper.fileTypeToPermission(attrs.getType());
            assertEquals((actualPerms & expected), expected,
                    fileName + ": Missing permision=0x" + Integer.toHexString(expected) + " in 0x"
                                                             + Integer.toHexString(actualPerms));
        }

        return attrs;
    }
}<|MERGE_RESOLUTION|>--- conflicted
+++ resolved
@@ -71,11 +71,8 @@
 import org.apache.sshd.sftp.server.SftpSubsystemEnvironment;
 import org.apache.sshd.sftp.server.SftpSubsystemFactory;
 import org.apache.sshd.util.test.CommonTestSupportUtils;
-<<<<<<< HEAD
+import org.junit.jupiter.api.Assumptions;
 import org.junit.jupiter.api.BeforeEach;
-=======
-import org.junit.jupiter.api.Assumptions;
->>>>>>> f9887391
 import org.junit.jupiter.api.MethodOrderer.MethodName;
 import org.junit.jupiter.api.TestMethodOrder;
 import org.junit.jupiter.params.ParameterizedTest;
@@ -547,14 +544,11 @@
         }
     }
 
-<<<<<<< HEAD
-=======
     @MethodSource("parameters")
     @ParameterizedTest(name = "version={0}")
-    public void sftpRemoveFileWithSymlinkInPath(int version) throws Exception {
+    void sftpRemoveFileWithSymlinkInPath(int version) throws Exception {
         Assumptions.assumeFalse(OsUtils.isWin32(), "Symlinks not reliably supported on Windows");
 
-        initSftpVersionsTest(version);
         Path targetPath = detectTargetFolder();
         Path lclSftp = CommonTestSupportUtils.resolve(
                 targetPath,
@@ -563,11 +557,11 @@
         Path lclParent = assertHierarchyTargetFolderExists(lclSftp);
         String testFileName = "test-file.txt";
 
-        Path actualDir = lclParent.resolve("actual-dir-" + getTestedVersion());
+        Path actualDir = lclParent.resolve("actual-dir-" + version);
         CommonTestSupportUtils.deleteRecursive(actualDir);
         Files.createDirectories(actualDir);
 
-        Path symlinkDir = lclParent.resolve("symlink-dir-" + getTestedVersion());
+        Path symlinkDir = lclParent.resolve("symlink-dir-" + version);
         Files.deleteIfExists(symlinkDir);
         Files.createSymbolicLink(symlinkDir, actualDir);
 
@@ -581,7 +575,7 @@
         String remotePath = CommonTestSupportUtils.resolveRelativeRemotePath(parentPath, fileViaSymlink);
 
         try (ClientSession session = createAuthenticatedClientSession();
-             SftpClient sftp = createSftpClient(session, getTestedVersion())) {
+             SftpClient sftp = createSftpClient(session, version)) {
             sftp.remove(remotePath);
 
             assertFalse(Files.exists(fileViaSymlink), "File should be deleted via symlink path");
@@ -594,20 +588,19 @@
 
     @MethodSource("parameters")
     @ParameterizedTest(name = "version={0}")
-    public void sftpFStatWithSymlinkInPath(int version) throws Exception {
+    void sftpFStatWithSymlinkInPath(int version) throws Exception {
         Assumptions.assumeFalse(OsUtils.isWin32(), "Symlinks not reliably supported on Windows");
 
-        initSftpVersionsTest(version);
         Path targetPath = detectTargetFolder();
         Path lclSftp = CommonTestSupportUtils.resolve(targetPath,
                 SftpConstants.SFTP_SUBSYSTEM_NAME, getClass().getSimpleName());
         Path lclParent = assertHierarchyTargetFolderExists(lclSftp);
 
-        Path actualDir = lclParent.resolve("actual-fstat-" + getTestedVersion());
+        Path actualDir = lclParent.resolve("actual-fstat-" + version);
         CommonTestSupportUtils.deleteRecursive(actualDir);
         Files.createDirectories(actualDir);
 
-        Path symlinkDir = lclParent.resolve("symlink-fstat-" + getTestedVersion());
+        Path symlinkDir = lclParent.resolve("symlink-fstat-" + version);
         Files.deleteIfExists(symlinkDir);
         Files.createSymbolicLink(symlinkDir, actualDir);
 
@@ -619,7 +612,7 @@
         String remotePath = CommonTestSupportUtils.resolveRelativeRemotePath(parentPath, testFile);
 
         try (ClientSession session = createAuthenticatedClientSession();
-             SftpClient sftp = createSftpClient(session, getTestedVersion())) {
+             SftpClient sftp = createSftpClient(session, version)) {
             try (SftpClient.CloseableHandle handle = sftp.open(remotePath, SftpClient.OpenMode.Read)) {
                 Attributes attrs = sftp.stat(handle);
 
@@ -634,12 +627,6 @@
         }
     }
 
-    @Override
-    public String toString() {
-        return getClass().getSimpleName() + "[" + getTestedVersion() + "]";
-    }
-
->>>>>>> f9887391
     public static void assertExtensionsMapEquals(String message, Map<String, String> expected, Map<String, byte[]> actual) {
         assertMapEquals(message, expected, SftpHelper.toStringExtensions(actual));
     }
