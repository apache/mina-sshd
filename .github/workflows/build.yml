--- conflicted
+++ resolved
@@ -21,15 +21,12 @@
   pull_request:
     branches:
       - master
-<<<<<<< HEAD
       - dev_3.0
-=======
     paths-ignore:
       - 'docs/**'
       - '*.md'
       - '.github/ISSUE_TEMPLATE/**'
       - '*.txt'
->>>>>>> a05d99d9
   workflow_call:
 
 jobs:
