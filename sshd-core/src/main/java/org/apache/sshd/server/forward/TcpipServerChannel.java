--- conflicted
+++ resolved
@@ -247,14 +247,11 @@
                     int length = message.available();
                     Buffer buffer = new ByteArrayBuffer(length, false);
                     buffer.putBuffer(message);
-<<<<<<< HEAD
-                    out.writeBuffer(buffer);
-=======
                     long total = inFlightDataSize.addAndGet(length);
                     if (total > thresholdHigh) {
                         session.suspendRead();
                     }
-                    IoWriteFuture ioWriteFuture = out.writePacket(buffer);
+                    IoWriteFuture ioWriteFuture = out.writeBuffer(buffer);
                     ioWriteFuture.addListener(new SshFutureListener<IoWriteFuture>() {
                         @Override
                         public void operationComplete(IoWriteFuture future) {
@@ -264,7 +261,6 @@
                             }
                         }
                     });
->>>>>>> 14a2a2cb
                 }
             }
 
