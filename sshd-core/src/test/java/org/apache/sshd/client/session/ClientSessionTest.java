--- conflicted
+++ resolved
@@ -237,9 +237,6 @@
         assertEquals(Integer.toString(expectedErrorCode), actualErrorMessage, "Mismatched captured error code");
     }
 
-<<<<<<< HEAD
-    // see SSHD-859 and GH-728
-=======
     @Test
     void executeCommandMethodWithConfigurableTimeout() throws Exception {
         String expectedCommand = getCurrentTestName() + "-CMD";
@@ -262,8 +259,7 @@
         });
 
         try (ClientSession session = client.connect(getCurrentTestName(), TEST_LOCALHOST, port)
-                .verify(CONNECT_TIMEOUT)
-                .getSession()) {
+                .verify(CONNECT_TIMEOUT).getSession()) {
             session.addPasswordIdentity(getCurrentTestName());
             session.auth().verify(AUTH_TIMEOUT);
 
@@ -295,19 +291,15 @@
         });
 
         try (ClientSession session = client.connect(getCurrentTestName(), TEST_LOCALHOST, port)
-                .verify(CONNECT_TIMEOUT)
-                .getSession()) {
-            session.addPasswordIdentity(getCurrentTestName());
-            session.auth().verify(AUTH_TIMEOUT);
-
-            assertThrows(SocketTimeoutException.class, () -> {
-                session.executeRemoteCommand(expectedCommand + "\n", timeout);
-            });
-        }
-    }
-
-    // see SSHD-859
->>>>>>> f411cadb
+                .verify(CONNECT_TIMEOUT).getSession()) {
+            session.addPasswordIdentity(getCurrentTestName());
+            session.auth().verify(AUTH_TIMEOUT);
+
+            assertThrows(SocketTimeoutException.class, () -> session.executeRemoteCommand(expectedCommand + "\n", timeout));
+        }
+    }
+
+    // see SSHD-859 and GH-728
     @Test
     void connectionContextPropagation() throws Exception {
         String myName = getCurrentTestName();
