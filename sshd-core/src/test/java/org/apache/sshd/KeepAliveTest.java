/*
 * Licensed to the Apache Software Foundation (ASF) under one
 * or more contributor license agreements. See the NOTICE file
 * distributed with this work for additional information
 * regarding copyright ownership. The ASF licenses this file
 * to you under the Apache License, Version 2.0 (the
 * "License"); you may not use this file except in compliance
 * with the License. You may obtain a copy of the License at
 *
 * http://www.apache.org/licenses/LICENSE-2.0
 *
 * Unless required by applicable law or agreed to in writing,
 * software distributed under the License is distributed on an
 * "AS IS" BASIS, WITHOUT WARRANTIES OR CONDITIONS OF ANY
 * KIND, either express or implied. See the License for the
 * specific language governing permissions and limitations
 * under the License.
 */
package org.apache.sshd;

import java.io.ByteArrayOutputStream;
import java.util.Collection;
import java.util.Collections;
import java.util.EnumSet;
import java.util.List;
import java.util.concurrent.CountDownLatch;
import java.util.concurrent.TimeUnit;

import org.apache.sshd.client.ClientFactoryManager;
import org.apache.sshd.client.SshClient;
import org.apache.sshd.client.channel.ClientChannel;
import org.apache.sshd.client.channel.ClientChannelEvent;
import org.apache.sshd.client.session.ClientSession;
import org.apache.sshd.common.FactoryManager;
import org.apache.sshd.common.PropertyResolverUtils;
import org.apache.sshd.common.channel.Channel;
import org.apache.sshd.common.channel.RequestHandler;
import org.apache.sshd.common.session.ConnectionService;
import org.apache.sshd.common.session.helpers.AbstractConnectionServiceRequestHandler;
import org.apache.sshd.common.util.buffer.Buffer;
import org.apache.sshd.server.SshServer;
import org.apache.sshd.server.channel.ChannelSession;
import org.apache.sshd.server.command.Command;
import org.apache.sshd.util.test.BaseTestSupport;
import org.apache.sshd.util.test.CoreTestSupportUtils;
import org.apache.sshd.util.test.EchoShell;
import org.apache.sshd.util.test.EchoShellFactory;
import org.junit.After;
import org.junit.AfterClass;
import org.junit.Before;
import org.junit.BeforeClass;
import org.junit.FixMethodOrder;
import org.junit.Test;
import org.junit.runners.MethodSorters;

/**
 * @author <a href="mailto:dev@mina.apache.org">Apache MINA SSHD Project</a>
 */
@FixMethodOrder(MethodSorters.NAME_ASCENDING)
public class KeepAliveTest extends BaseTestSupport {

    private static final long HEARTBEAT = TimeUnit.SECONDS.toMillis(2L);
    private static final long TIMEOUT = HEARTBEAT * 2L;
    private static final long WAIT = 3L * TIMEOUT;

    private static SshServer sshd;
    private static int port;
    private static SshClient client;

    public KeepAliveTest() {
        super();
    }

    @BeforeClass
    public static void setupClientAndServer() throws Exception {
        sshd = CoreTestSupportUtils.setupTestServer(KeepAliveTest.class);
        sshd.setShellFactory(new TestEchoShellFactory());
        sshd.start();
        port = sshd.getPort();

        client = CoreTestSupportUtils.setupTestClient(KeepAliveTest.class);
        client.start();
    }

    @AfterClass
    public static void tearDownClientAndServer() throws Exception {
        if (sshd != null) {
            try {
                sshd.stop(true);
            } finally {
                sshd = null;
            }
        }

        if (client != null) {
            try {
                client.stop();
            } finally {
                client = null;
            }
        }
    }

    @Before
    public void setUp() {
        PropertyResolverUtils.updateProperty(sshd, FactoryManager.IDLE_TIMEOUT, TIMEOUT);
    }

    @After
    public void tearDown() {
        // Restore default value
        PropertyResolverUtils.updateProperty(
            sshd, FactoryManager.IDLE_TIMEOUT, FactoryManager.DEFAULT_IDLE_TIMEOUT);
        PropertyResolverUtils.updateProperty(
            client, ClientFactoryManager.HEARTBEAT_INTERVAL, ClientFactoryManager.DEFAULT_HEARTBEAT_INTERVAL);
        PropertyResolverUtils.updateProperty(
            client, ClientFactoryManager.HEARTBEAT_REPLY_WAIT, ClientFactoryManager.DEFAULT_HEARTBEAT_REPLY_WAIT);
    }

    @Test
    public void testIdleClient() throws Exception {
<<<<<<< HEAD
        try (ClientSession session = client.connect(getCurrentTestName(), TEST_LOCALHOST, port)
                .verify(CONNECT_TIMEOUT)
                .getSession()) {
=======
        try (ClientSession session =
                client.connect(getCurrentTestName(), TEST_LOCALHOST, port)
                    .verify(7L, TimeUnit.SECONDS)
                    .getSession()) {
>>>>>>> 49f108b5
            session.addPasswordIdentity(getCurrentTestName());
            session.auth().verify(AUTH_TIMEOUT);

            try (ClientChannel channel = session.createChannel(Channel.CHANNEL_SHELL)) {
                long waitStart = System.currentTimeMillis();
                Collection<ClientChannelEvent> result =
                    channel.waitFor(EnumSet.of(ClientChannelEvent.CLOSED), WAIT);
                long waitEnd = System.currentTimeMillis();
                assertTrue("Wrong channel state after wait of " + (waitEnd - waitStart) + " ms: " + result,
                    result.containsAll(EnumSet.of(ClientChannelEvent.CLOSED)));
            }
        }
    }

    @Test
    public void testClientWithHeartBeat() throws Exception {
<<<<<<< HEAD
        PropertyResolverUtils.updateProperty(client, ClientFactoryManager.HEARTBEAT_INTERVAL, HEARTBEAT);
        try (ClientSession session = client.connect(getCurrentTestName(), TEST_LOCALHOST, port)
                .verify(CONNECT_TIMEOUT)
                .getSession()) {
=======
        PropertyResolverUtils.updateProperty(
            client, ClientFactoryManager.HEARTBEAT_INTERVAL, HEARTBEAT);
        try (ClientSession session =
                client.connect(getCurrentTestName(), TEST_LOCALHOST, port)
                    .verify(7L, TimeUnit.SECONDS)
                    .getSession()) {
>>>>>>> 49f108b5
            session.addPasswordIdentity(getCurrentTestName());
            session.auth().verify(AUTH_TIMEOUT);

            try (ClientChannel channel = session.createChannel(Channel.CHANNEL_SHELL)) {
                long waitStart = System.currentTimeMillis();
                Collection<ClientChannelEvent> result =
                    channel.waitFor(EnumSet.of(ClientChannelEvent.CLOSED), WAIT);
                long waitEnd = System.currentTimeMillis();
                assertTrue("Wrong channel state after wait of " + (waitEnd - waitStart) + " ms: " + result,
                    result.contains(ClientChannelEvent.TIMEOUT));
            }
        }
    }

    @Test
    public void testShellClosedOnClientTimeout() throws Exception {
        TestEchoShell.latch = new CountDownLatch(1);

<<<<<<< HEAD
        try (ClientSession session = client.connect(getCurrentTestName(), TEST_LOCALHOST, port)
                    .verify(CONNECT_TIMEOUT)
=======
        try (ClientSession session =
                client.connect(getCurrentTestName(), TEST_LOCALHOST, port)
                    .verify(7L, TimeUnit.SECONDS)
>>>>>>> 49f108b5
                    .getSession()) {
            session.addPasswordIdentity(getCurrentTestName());
            session.auth().verify(AUTH_TIMEOUT);

            try (ClientChannel channel = session.createChannel(Channel.CHANNEL_SHELL);
                 ByteArrayOutputStream out = new ByteArrayOutputStream();
                 ByteArrayOutputStream err = new ByteArrayOutputStream()) {

                channel.setOut(out);
                channel.setErr(err);
                channel.open().verify(OPEN_TIMEOUT);

                assertTrue("Latch time out", TestEchoShell.latch.await(DEFAULT_TIMEOUT.toMillis(), TimeUnit.MILLISECONDS));

                long waitStart = System.currentTimeMillis();
                Collection<ClientChannelEvent> result =
                    channel.waitFor(EnumSet.of(ClientChannelEvent.CLOSED), WAIT);
                long waitEnd = System.currentTimeMillis();
                assertTrue("Wrong channel state after wait of " + (waitEnd - waitStart) + " ms: " + result,
                   result.containsAll(EnumSet.of(ClientChannelEvent.CLOSED, ClientChannelEvent.OPENED)));
            }
        } finally {
            TestEchoShell.latch = null;
        }
    }

    @Test // see SSHD-968
    public void testAllowUnimplementedMessageHeartbeatResponse() throws Exception {
        List<RequestHandler<ConnectionService>> globalHandlers = sshd.getGlobalRequestHandlers();
        sshd.setGlobalRequestHandlers(
            Collections.singletonList(
                new AbstractConnectionServiceRequestHandler() {
                    @Override
                    public Result process(
                            ConnectionService connectionService, String request,
                            boolean wantReply, Buffer buffer)
                                throws Exception {
                        connectionService.process(
                            255 /* trigger unimplemented command handler */, buffer);
                        return Result.Replied;
                    }
                }));
        PropertyResolverUtils.updateProperty(
            client, ClientFactoryManager.HEARTBEAT_INTERVAL, HEARTBEAT);
        PropertyResolverUtils.updateProperty(
            client, ClientFactoryManager.HEARTBEAT_REPLY_WAIT, TimeUnit.SECONDS.toMillis(5L));
        try (ClientSession session = client.connect(getCurrentTestName(), TEST_LOCALHOST, port)
                .verify(7L, TimeUnit.SECONDS)
                .getSession()) {
            session.addPasswordIdentity(getCurrentTestName());
            session.auth().verify(5L, TimeUnit.SECONDS);

            try (ClientChannel channel = session.createChannel(Channel.CHANNEL_SHELL)) {
                long waitStart = System.currentTimeMillis();
                Collection<ClientChannelEvent> result =
                    channel.waitFor(EnumSet.of(ClientChannelEvent.CLOSED), WAIT);
                long waitEnd = System.currentTimeMillis();
                assertTrue("Wrong channel state after wait of " + (waitEnd - waitStart) + " ms: " + result,
                    result.contains(ClientChannelEvent.TIMEOUT));
            }
        } finally {
            sshd.setGlobalRequestHandlers(globalHandlers); // restore original
        }
    }

    public static class TestEchoShellFactory extends EchoShellFactory {
        public TestEchoShellFactory() {
            super();
        }

        @Override
        public Command createShell(ChannelSession channel) {
            return new TestEchoShell();
        }
    }

    public static class TestEchoShell extends EchoShell {
        // CHECKSTYLE:OFF
        public static CountDownLatch latch;
        // CHECKSTYLE:ON

        public TestEchoShell() {
            super();
        }

        @Override
        public void destroy(ChannelSession channel) throws Exception {
            if (latch != null) {
                latch.countDown();
            }
            super.destroy(channel);
        }
    }
}<|MERGE_RESOLUTION|>--- conflicted
+++ resolved
@@ -119,16 +119,10 @@
 
     @Test
     public void testIdleClient() throws Exception {
-<<<<<<< HEAD
-        try (ClientSession session = client.connect(getCurrentTestName(), TEST_LOCALHOST, port)
-                .verify(CONNECT_TIMEOUT)
-                .getSession()) {
-=======
         try (ClientSession session =
                 client.connect(getCurrentTestName(), TEST_LOCALHOST, port)
-                    .verify(7L, TimeUnit.SECONDS)
+                    .verify(CONNECT_TIMEOUT)
                     .getSession()) {
->>>>>>> 49f108b5
             session.addPasswordIdentity(getCurrentTestName());
             session.auth().verify(AUTH_TIMEOUT);
 
@@ -145,19 +139,12 @@
 
     @Test
     public void testClientWithHeartBeat() throws Exception {
-<<<<<<< HEAD
-        PropertyResolverUtils.updateProperty(client, ClientFactoryManager.HEARTBEAT_INTERVAL, HEARTBEAT);
-        try (ClientSession session = client.connect(getCurrentTestName(), TEST_LOCALHOST, port)
-                .verify(CONNECT_TIMEOUT)
-                .getSession()) {
-=======
         PropertyResolverUtils.updateProperty(
             client, ClientFactoryManager.HEARTBEAT_INTERVAL, HEARTBEAT);
         try (ClientSession session =
                 client.connect(getCurrentTestName(), TEST_LOCALHOST, port)
-                    .verify(7L, TimeUnit.SECONDS)
+                    .verify(CONNECT_TIMEOUT)
                     .getSession()) {
->>>>>>> 49f108b5
             session.addPasswordIdentity(getCurrentTestName());
             session.auth().verify(AUTH_TIMEOUT);
 
@@ -176,14 +163,9 @@
     public void testShellClosedOnClientTimeout() throws Exception {
         TestEchoShell.latch = new CountDownLatch(1);
 
-<<<<<<< HEAD
-        try (ClientSession session = client.connect(getCurrentTestName(), TEST_LOCALHOST, port)
-                    .verify(CONNECT_TIMEOUT)
-=======
         try (ClientSession session =
                 client.connect(getCurrentTestName(), TEST_LOCALHOST, port)
-                    .verify(7L, TimeUnit.SECONDS)
->>>>>>> 49f108b5
+                    .verify(CONNECT_TIMEOUT)
                     .getSession()) {
             session.addPasswordIdentity(getCurrentTestName());
             session.auth().verify(AUTH_TIMEOUT);
