--- conflicted
+++ resolved
@@ -29,17 +29,11 @@
 import org.junit.jupiter.api.TestMethodOrder;
 import org.junit.jupiter.params.ParameterizedTest;
 import org.junit.jupiter.params.provider.MethodSource;
-<<<<<<< HEAD
-
-import static org.junit.jupiter.api.Assertions.assertArrayEquals;
-=======
->>>>>>> a1a2d8fc
 
 /**
  * @author <a href="mailto:dev@mina.apache.org">Apache MINA SSHD Project</a>
  */
 @TestMethodOrder(MethodName.class)
-<<<<<<< HEAD
 @Tag("NoIoTestCase") // see https://github.com/junit-team/junit/wiki/Parameterized-tests
 public class CliSupportSplitCommandLineArgumentsTest extends BaseTestSupport {
     private String line;
@@ -51,16 +45,6 @@
     }
 
     public static List<Object[]> parameters() {
-=======
-@Tag("NoIoTestCase")
-class CliSupportSplitCommandLineArgumentsTest extends BaseTestSupport {
-
-    CliSupportSplitCommandLineArgumentsTest() {
-        super();
-    }
-
-    static List<Object[]> parameters() {
->>>>>>> a1a2d8fc
         return new ArrayList<Object[]>() {
             // not serializing it
             private static final long serialVersionUID = 1L;
@@ -95,14 +79,9 @@
     }
 
     @MethodSource("parameters")
-<<<<<<< HEAD
-    @ParameterizedTest(name = "{0}")
+    @ParameterizedTest(name = "<{0}>")
     public void splitCommandLineArguments(String line, String[] expected) {
         initCliSupportSplitCommandLineArgumentsTest(line, expected);
-=======
-    @ParameterizedTest(name = "<{0}>")
-    void splitCommandLineArguments(String line, String[] expected) {
->>>>>>> a1a2d8fc
         String[] actual = CliSupport.splitCommandLineArguments(line);
         assertArrayEquals(expected, actual);
     }
